--- conflicted
+++ resolved
@@ -33,7 +33,6 @@
 	}
 
 	@Override
-<<<<<<< HEAD
 	public PlanNode getPlan(ShaclSailConnection shaclSailConnection, NodeShape nodeShape, boolean printPlans, PlanNode overrideTargetNode) {
 		if (deactivated) {
 			return null;
@@ -45,13 +44,6 @@
 			(parent) -> new MaxLengthFilter(parent, maxLength),
 			this,
 			overrideTargetNode);
-=======
-	public PlanNode getPlan(ShaclSailConnection shaclSailConnection, NodeShape nodeShape, boolean printPlans,
-			PlanNode overrideTargetNode) {
-
-		PlanNode invalidValues = StandardisedPlanHelper.getGenericSingleObjectPlan(shaclSailConnection, nodeShape,
-				(parent) -> new MaxLengthFilter(parent, maxLength), this, overrideTargetNode);
->>>>>>> c27425a2
 
 		if (printPlans) {
 			String planAsGraphvizDot = getPlanAsGraphvizDot(invalidValues, shaclSailConnection);
