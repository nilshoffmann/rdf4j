/*******************************************************************************
 * Copyright (c) 2018 Eclipse RDF4J contributors.
 * All rights reserved. This program and the accompanying materials
 * are made available under the terms of the Eclipse Distribution License v1.0
 * which accompanies this distribution, and is available at
 * http://www.eclipse.org/org/documents/edl-v10.php.
 *******************************************************************************/

package org.eclipse.rdf4j.sail.shacl;

import org.eclipse.rdf4j.IsolationLevel;
import org.junit.Ignore;
import org.junit.Test;
import org.junit.runner.RunWith;
import org.junit.runners.Parameterized;

/**
 * @author Håvard Ottestad
 */
@RunWith(Parameterized.class)
public class ShaclTest extends AbstractShaclTest {

	public ShaclTest(String testCasePath, String path, ExpectedResult expectedResult, IsolationLevel isolationLevel) {
		super(testCasePath, path, expectedResult, isolationLevel);
	}

	@Test
	public void test() {
		runWithAutomaticLogging(() -> runTestCase(testCasePath, path, expectedResult, isolationLevel, false));
	}

	@Test
	public void testSingleTransaction() {
		runWithAutomaticLogging(() -> runTestCaseSingleTransaction(testCasePath, path, expectedResult, isolationLevel));
	}

//	@Ignore
	@Test
	public void testRevalidation() {
		runWithAutomaticLogging(() -> runTestCaseRevalidate(testCasePath, path, expectedResult, isolationLevel));
	}

	@Test
	public void testNonEmpty() {
		runWithAutomaticLogging(() -> runTestCase(testCasePath, path, expectedResult, isolationLevel, true));
	}

	@Test
<<<<<<< HEAD
	public void testReferenceImplementation() {
		referenceImplementationTestCaseValidation(testCasePath, path, expectedResult);
=======
	public void testParsing() {
		runWithAutomaticLogging(() -> runParsingTest(testCasePath, path, expectedResult));
>>>>>>> 7e06a032
	}

	private void runWithAutomaticLogging(Runnable r) {
		try {
			r.run();
		} catch (Throwable t) {
			fullLogging = true;
			System.out.println("\n##############################################");
			System.out.println("###### Re-running test with full logging #####");
			System.out.println("##############################################\n");

			r.run();
		} finally {
			fullLogging = false;
		}
	}

}<|MERGE_RESOLUTION|>--- conflicted
+++ resolved
@@ -46,13 +46,13 @@
 	}
 
 	@Test
-<<<<<<< HEAD
+	public void testParsing() {
+		runWithAutomaticLogging(() -> runParsingTest(testCasePath, path, expectedResult));
+	}
+
+	@Test
 	public void testReferenceImplementation() {
 		referenceImplementationTestCaseValidation(testCasePath, path, expectedResult);
-=======
-	public void testParsing() {
-		runWithAutomaticLogging(() -> runParsingTest(testCasePath, path, expectedResult));
->>>>>>> 7e06a032
 	}
 
 	private void runWithAutomaticLogging(Runnable r) {
