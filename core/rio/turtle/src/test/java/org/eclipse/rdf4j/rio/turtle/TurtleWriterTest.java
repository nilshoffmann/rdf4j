/*******************************************************************************
 * Copyright (c) 2015 Eclipse RDF4J contributors, Aduna, and others.
 * All rights reserved. This program and the accompanying materials
 * are made available under the terms of the Eclipse Distribution License v1.0
 * which accompanies this distribution, and is available at
 * http://www.eclipse.org/org/documents/edl-v10.php.
 *******************************************************************************/
package org.eclipse.rdf4j.rio.turtle;

import static org.junit.Assert.assertTrue;

import java.io.StringReader;
import java.io.StringWriter;

import org.eclipse.rdf4j.model.IRI;
import org.eclipse.rdf4j.model.Model;
import org.eclipse.rdf4j.model.util.Models;
import org.eclipse.rdf4j.rio.RDFFormat;
import org.eclipse.rdf4j.rio.Rio;
import org.eclipse.rdf4j.rio.WriterConfig;
import org.eclipse.rdf4j.rio.helpers.BasicWriterSettings;
import org.eclipse.rdf4j.rio.helpers.TurtleWriterSettings;
import org.junit.Ignore;
import org.junit.Test;

/**
 * @author Arjohn Kampman
 */
public class TurtleWriterTest extends AbstractTurtleWriterTest {

	private IRI uri1;

	private IRI uri2;

	private String exNs;

	public TurtleWriterTest() {
		super(new TurtleWriterFactory(), new TurtleParserFactory());

		exNs = "http://example.org/";
		uri1 = vf.createIRI(exNs, "uri1");
		uri2 = vf.createIRI(exNs, "uri2");
	}

	@Override
	protected void setupWriterConfig(WriterConfig config) {
		config.set(BasicWriterSettings.PRETTY_PRINT, false);
	}

	@Test
	public void testBlankNodeInlining1() throws Exception {
		Model expected = Rio.parse(
				new StringReader(
						String.join("\n", "",
								"@prefix ex: <http://example.com/ns#> .",
								"@prefix rdf: <http://www.w3.org/1999/02/22-rdf-syntax-ns#> .",
								"@prefix sh: <http://www.w3.org/ns/shacl#> .",
								"@prefix xsd: <http://www.w3.org/2001/XMLSchema#> .",
								"",
								"_:bn1 a sh:ValidationReport;",
								"  sh:result _:bn2 .",
								"",
								"_:bn2 a sh:ValidationResult;",
								"  sh:detail _:bn3 .",
								"",
								"_:bn3 a sh:ValidationResult;",
								"  sh:sourceShape _:bn4 .",
								"",
								"_:bn4 a sh:NodeShape;",
								"  sh:datatype xsd:string .",
								"",
								"_:bn3 sh:value \"123\" .",
								"",
								"_:bn2 sh:focusNode ex:validPerson1;",
								"  sh:sourceShape _:bn5 .",
								"",
								"_:bn5 a sh:PropertyShape;",
								"  sh:not _:bn4;",
								"  sh:path ex:age .",
								"",
								"_:bn2 sh:value \"123\" ."

						)
				), "", RDFFormat.TURTLE);

		StringWriter stringWriter = new StringWriter();

		WriterConfig config = new WriterConfig();
		config.set(BasicWriterSettings.INLINE_BLANK_NODES, true);
		Rio.write(expected, stringWriter, RDFFormat.TURTLE, config);

		Model actual = Rio.parse(new StringReader(stringWriter.toString()), "", RDFFormat.TURTLE);

		assertTrue(Models.isomorphic(expected, actual));

	}

	@Test
	public void testBlankNodeInlining2() throws Exception {
		Model expected = Rio.parse(
				new StringReader(
						String.join("\n", "",
								"_:b1 <http://www.w3.org/ns/shacl#focusNode> <http://example.com/ns#validPerson1>, _:b3;",
								"		<http://www.w3.org/ns/shacl#value> _:b3;",
								"  	<http://www.w3.org/ns/shacl#sourceShape> [ a <http://www.w3.org/ns/shacl#PropertyShape>; a [ a [] ] ] .",
								"[] a [a []]."

						)
				), "", RDFFormat.TURTLE);

		StringWriter stringWriter = new StringWriter();
		WriterConfig config = new WriterConfig();
		config.set(BasicWriterSettings.INLINE_BLANK_NODES, true);
		Rio.write(expected, stringWriter, RDFFormat.TURTLE, config);

		Model actual = Rio.parse(new StringReader(stringWriter.toString()), "", RDFFormat.TURTLE);

		assertTrue(Models.isomorphic(expected, actual));

	}

	/**
	 * Test that blank node subjects are processed in correct order even when not supplied in order.
	 *
	 */
	@Test
	public void testBlanknodeInlining_SubjectOrder() throws Exception {

		String data = "@prefix rdfs: <http://www.w3.org/2000/01/rdf-schema#> .\n" +
				"@prefix xsd: <http://www.w3.org/2001/XMLSchema#> .\n" +
				"@prefix rep: <http://www.openrdf.org/config/repository#> .\n" +
				"@prefix sr: <http://www.openrdf.org/config/repository/sail#> .\n" +
				"@prefix sail: <http://www.openrdf.org/config/sail#> .\n" +
				"@prefix sb: <http://www.openrdf.org/config/sail/base#> .\n" +
				"@prefix ms: <http://www.openrdf.org/config/sail/memory#> .\n" +
				"\n" +
				"_:node1eemcmeprx2 rep:repositoryType \"openrdf:SailRepository\";\n" +
				"  sr:sailImpl _:node1eemcmeprx3 .\n" +
				"\n" +
				"_:node1eemcmeprx1 a rep:Repository;\n" +
				"  rep:repositoryID \"test-strict\";\n" +
				"  rep:repositoryImpl _:node1eemcmeprx2 .\n" +
				"\n" +
				"_:node1eemcmeprx3 sail:sailType \"openrdf:MemoryStore\";\n" +
				"  sb:evaluationStrategyFactory \"org.eclipse.rdf4j.query.algebra.evaluation.impl.StrictEvaluationStrategyFactory\" .\n";

		Model expected = Rio.parse(new StringReader(data), "", RDFFormat.TURTLE);

		StringWriter stringWriter = new StringWriter();
		WriterConfig config = new WriterConfig();
		config.set(BasicWriterSettings.INLINE_BLANK_NODES, true);
		Rio.write(expected, stringWriter, RDFFormat.TURTLE, config);

//		System.out.println(stringWriter.toString());

		Model actual = Rio.parse(new StringReader(stringWriter.toString()), "", RDFFormat.TURTLE);
		assertTrue(Models.isomorphic(expected, actual));

	}

	@Test
	public void testNoBuffering() throws Exception {
		String data = "@prefix rdfs: <http://www.w3.org/2000/01/rdf-schema#> .\n" +
				"@prefix xsd: <http://www.w3.org/2001/XMLSchema#> .\n" +
				"@prefix rep: <http://www.openrdf.org/config/repository#> .\n" +
				"@prefix sr: <http://www.openrdf.org/config/repository/sail#> .\n" +
				"@prefix sail: <http://www.openrdf.org/config/sail#> .\n" +
				"@prefix sb: <http://www.openrdf.org/config/sail/base#> .\n" +
				"@prefix ms: <http://www.openrdf.org/config/sail/memory#> .\n" +
				"\n" +
				"_:node1eemcmeprx2 rep:repositoryType \"openrdf:SailRepository\";\n" +
				"  sr:sailImpl _:node1eemcmeprx3 .\n" +
				"\n" +
				"_:node1eemcmeprx1 a rep:Repository;\n" +
				"  rep:repositoryID \"test-strict\";\n" +
				"  rep:repositoryImpl _:node1eemcmeprx2 .\n" +
				"\n" +
				"_:node1eemcmeprx3 sail:sailType \"openrdf:MemoryStore\";\n" +
				"  sb:evaluationStrategyFactory \"org.eclipse.rdf4j.query.algebra.evaluation.impl.StrictEvaluationStrategyFactory\" .\n";

		Model expected = Rio.parse(new StringReader(data), "", RDFFormat.TURTLE);

		StringWriter stringWriter = new StringWriter();
		WriterConfig config = new WriterConfig();
		config.set(BasicWriterSettings.INLINE_BLANK_NODES, false);
		config.set(BasicWriterSettings.PRETTY_PRINT, false);
		Rio.write(expected, stringWriter, RDFFormat.TURTLE, config);

		Model actual = Rio.parse(new StringReader(stringWriter.toString()), "", RDFFormat.TURTLE);
		assertTrue(Models.isomorphic(expected, actual));
	}

	@Test
	@Ignore
	public void anotherBnodeTest() throws Exception {
		String data = "@prefix ex:    <http://example.com/ns#> .\n" +
				"@prefix sh:    <http://www.w3.org/ns/shacl#> .\n" +
				"@prefix rdf:   <http://www.w3.org/1999/02/22-rdf-syntax-ns#> .\n" +
				"@prefix xsd:   <http://www.w3.org/2001/XMLSchema#> .\n" +
				"@prefix rdfs:  <http://www.w3.org/2000/01/rdf-schema#> .\n" +
				"@prefix foaf:  <http://xmlns.com/foaf/0.1/> .\n" +
				"\n" +
				"_:b0    a        sh:PropertyShape ;\n" +
				"        sh:not   [ a       sh:NodeShape ;\n" +
				"                   sh:and  [ rdf:first  [ a       sh:NodeShape ;\n" +
				"                                          sh:in   ( ex:steve )\n" +
				"                                        ] ;\n" +
				"                             rdf:rest   ( _:b1\n" +
				"                                        ) ;\n" +
				"                             rdf:rest   ( _:b1\n" +
				"                                        ) ;\n" +
				"                             rdf:rest   ( _:b1\n" +
				"                                        ) ;\n" +
				"                             rdf:rest   ( _:b1\n" +
				"                                        ) ;\n" +
				"                             rdf:rest   ( _:b1\n" +
				"                                        ) ;\n" +
				"                             rdf:rest   ( _:b1\n" +
				"                                        ) ;\n" +
				"                             rdf:rest   ( _:b1\n" +
				"                                        ) ;\n" +
				"                             rdf:rest   ( _:b1\n" +
				"                                        )\n" +
				"                           ]\n" +
				"                 ] ;\n" +
				"        sh:path  ex:knows .\n" +
				"\n" +
				"_:b1    a       sh:NodeShape ;\n" +
				"        sh:in   [ rdf:first  ex:pete ;\n" +
				"                  rdf:rest   ( ex:steve ) ;\n" +
				"                  rdf:rest   ( ex:steve ) ;\n" +
				"                  rdf:rest   ( ex:steve ) ;\n" +
				"                  rdf:rest   ( ex:steve ) ;\n" +
				"                  rdf:rest   ( ex:steve ) ;\n" +
				"                  rdf:rest   ( ex:steve ) ;\n" +
				"                  rdf:rest   ( ex:steve ) ;\n" +
				"                  rdf:rest   ( ex:steve )\n" +
				"                ] .\n" +
				"\n" +
				"[ a            sh:ValidationReport ;\n" +
				"  <http://rdf4j.org/schema/rdf4j#truncated>\n" +
				"          false ;\n" +
				"  sh:conforms  false ;\n" +
				"  sh:result    [ a                             sh:ValidationResult ;\n" +
				"                 sh:focusNode                  ex:validPerson1 ;\n" +
				"                 sh:resultPath                 ex:knows ;\n" +
				"                 sh:resultSeverity             sh:Violation ;\n" +
				"                 sh:sourceConstraintComponent  sh:NotConstraintComponent ;\n" +
				"                 sh:sourceShape                _:b0 ;\n" +
				"                 sh:value                      ex:steve\n" +
				"               ] ;\n" +
				"  sh:result    [ a                             sh:ValidationResult ;\n" +
				"                 sh:focusNode                  ex:validPerson1 ;\n" +
				"                 sh:resultPath                 ex:knows ;\n" +
				"                 sh:resultSeverity             sh:Violation ;\n" +
				"                 sh:sourceConstraintComponent  sh:NotConstraintComponent ;\n" +
				"                 sh:sourceShape                _:b0 ;\n" +
				"                 sh:value                      ex:steve\n" +
				"               ] ;\n" +
				"  sh:result    [ a                             sh:ValidationResult ;\n" +
				"                 sh:focusNode                  ex:validPerson1 ;\n" +
				"                 sh:resultPath                 ex:knows ;\n" +
				"                 sh:resultSeverity             sh:Violation ;\n" +
				"                 sh:sourceConstraintComponent  sh:NotConstraintComponent ;\n" +
				"                 sh:sourceShape                _:b0 ;\n" +
				"                 sh:value                      ex:steve\n" +
				"               ] ;\n" +
				"  sh:result    [ a                             sh:ValidationResult ;\n" +
				"                 sh:focusNode                  ex:validPerson1 ;\n" +
				"                 sh:resultPath                 ex:knows ;\n" +
				"                 sh:resultSeverity             sh:Violation ;\n" +
				"                 sh:sourceConstraintComponent  sh:NotConstraintComponent ;\n" +
				"                 sh:sourceShape                _:b0 ;\n" +
				"                 sh:value                      ex:steve\n" +
				"               ] ;\n" +
				"  sh:result    [ a                             sh:ValidationResult ;\n" +
				"                 sh:focusNode                  ex:validPerson1 ;\n" +
				"                 sh:resultPath                 ex:knows ;\n" +
				"                 sh:resultSeverity             sh:Violation ;\n" +
				"                 sh:sourceConstraintComponent  sh:NotConstraintComponent ;\n" +
				"                 sh:sourceShape                _:b0 ;\n" +
				"                 sh:value                      ex:steve\n" +
				"               ] ;\n" +
				"  sh:result    [ a                             sh:ValidationResult ;\n" +
				"                 sh:focusNode                  ex:validPerson1 ;\n" +
				"                 sh:resultPath                 ex:knows ;\n" +
				"                 sh:resultSeverity             sh:Violation ;\n" +
				"                 sh:sourceConstraintComponent  sh:NotConstraintComponent ;\n" +
				"                 sh:sourceShape                _:b0 ;\n" +
				"                 sh:value                      ex:steve\n" +
				"               ] ;\n" +
				"  sh:result    [ a                             sh:ValidationResult ;\n" +
				"                 sh:focusNode                  ex:validPerson1 ;\n" +
				"                 sh:resultPath                 ex:knows ;\n" +
				"                 sh:resultSeverity             sh:Violation ;\n" +
				"                 sh:sourceConstraintComponent  sh:NotConstraintComponent ;\n" +
				"                 sh:sourceShape                _:b0 ;\n" +
				"                 sh:value                      ex:steve\n" +
				"               ] ;\n" +
				"  sh:result    [ a                             sh:ValidationResult ;\n" +
				"                 sh:focusNode                  ex:validPerson1 ;\n" +
				"                 sh:resultPath                 ex:knows ;\n" +
				"                 sh:resultSeverity             sh:Violation ;\n" +
				"                 sh:sourceConstraintComponent  sh:NotConstraintComponent ;\n" +
				"                 sh:sourceShape                _:b0 ;\n" +
				"                 sh:value                      ex:steve\n" +
				"               ]\n" +
				"] .\n";

		Model expected = Rio.parse(new StringReader(data), "", RDFFormat.TURTLE);

		StringWriter stringWriter = new StringWriter();
		WriterConfig config = new WriterConfig();
		config.set(BasicWriterSettings.INLINE_BLANK_NODES, true);
		Rio.write(expected, stringWriter, RDFFormat.TURTLE, config);

		Model actual = Rio.parse(new StringReader(stringWriter.toString()), "", RDFFormat.TURTLE);
		assertTrue(Models.isomorphic(expected, actual));
	}

	@Test
	public void testBNodeValuesInList() throws Exception {
		String data = "" +
				"@prefix ex:    <http://example.com/ns#> .\n" +
				"\n" +
				"ex:a  ex:list   (_:b0 _:b0) .";

		Model expected = Rio.parse(new StringReader(data), "", RDFFormat.TURTLE);

		StringWriter stringWriter = new StringWriter();
		WriterConfig config = new WriterConfig();
		config.set(BasicWriterSettings.INLINE_BLANK_NODES, true);
		Rio.write(expected, stringWriter, RDFFormat.TURTLE, config);

		Model actual = Rio.parse(new StringReader(stringWriter.toString()), "", RDFFormat.TURTLE);
		assertTrue(Models.isomorphic(expected, actual));
	}

	@Test
	public void testBNodeValuesInList2() throws Exception {
		String data = "" +
				"@prefix ex:    <http://example.com/ns#> .\n" +
				"\n" +
				"ex:a  ex:list   (_:b0 _:b1) .";

		Model expected = Rio.parse(new StringReader(data), "", RDFFormat.TURTLE);

		StringWriter stringWriter = new StringWriter();
		WriterConfig config = new WriterConfig();
		config.set(BasicWriterSettings.INLINE_BLANK_NODES, true);
		Rio.write(expected, stringWriter, RDFFormat.TURTLE, config);
		Model actual = Rio.parse(new StringReader(stringWriter.toString()), "", RDFFormat.TURTLE);
		assertTrue(Models.isomorphic(expected, actual));
	}

	@Test
	public void testBNodeValuesInList3() throws Exception {
		String data = "" +
				"@prefix ex:    <http://example.com/ns#> .\n" +
				"\n" +
				"ex:a  ex:list   (_:b0 _:b1) .\n" +
				"_:b1 ex:foo ex:bar.\n";

		Model expected = Rio.parse(new StringReader(data), "", RDFFormat.TURTLE);

		StringWriter stringWriter = new StringWriter();
		WriterConfig config = new WriterConfig();
		config.set(BasicWriterSettings.INLINE_BLANK_NODES, true);
		Rio.write(expected, stringWriter, RDFFormat.TURTLE, config);
		Model actual = Rio.parse(new StringReader(stringWriter.toString()), "", RDFFormat.TURTLE);
		assertTrue(Models.isomorphic(expected, actual));
	}

	@Test
	public void testInvalidList_nonListPredicate() throws Exception {
		String data = "@prefix ex:    <http://example.com/ns#> .\n" +
				"@prefix rdf:   <http://www.w3.org/1999/02/22-rdf-syntax-ns#> .\n" +
				"\n" +
				"ex:ex1    ex:list  [ rdf:first  [  ] ;\n" +
				"                             rdf:rest   rdf:nil ;\n" +
				"                             ex:abc   ex:def\n" +
				"                           ]\n" +
				"                   .\n" +
				"";

		Model expected = Rio.parse(new StringReader(data), "", RDFFormat.TURTLE);

		StringWriter stringWriter = new StringWriter();
		WriterConfig config = new WriterConfig();
		config.set(BasicWriterSettings.INLINE_BLANK_NODES, true);
		Rio.write(expected, stringWriter, RDFFormat.TURTLE, config);

		Model actual = Rio.parse(new StringReader(stringWriter.toString()), "", RDFFormat.TURTLE);
		assertTrue(Models.isomorphic(expected, actual));
	}

	@Test
	public void testInvalidList_multipleRdfRestPredicates() throws Exception {
		String data = "@prefix ex: <http://example.com/ns#> .\n" +
				"@prefix foaf: <http://xmlns.com/foaf/0.1/> .\n" +
				"@prefix xsd: <http://www.w3.org/2001/XMLSchema#> .\n" +
				"@prefix sh: <http://www.w3.org/ns/shacl#> .\n" +
				"@prefix rdf: <http://www.w3.org/1999/02/22-rdf-syntax-ns#> .\n" +
				"@prefix rdfs: <http://www.w3.org/2000/01/rdf-schema#> .\n" +
				"\n" +
				"_:node1ei5i7ns4x11752 a sh:ValidationReport;\n" +
				"  sh:conforms false;\n" +
				"  <http://rdf4j.org/schema/rdf4j#truncated> false;\n" +
				"  sh:result _:5f9908e9-caee-4059-aa52-69227a27ac20, _:3a37be3d-7af5-4b74-b7cf-b6358196bf0e,\n" +
				"    _:ba3bb72d-eb40-4aec-987a-bf2a3d925f06, _:6c86bbd3-a6ea-4b4f-8881-d479cff3aff5, _:ff167b12-c1b4-4341-bf63-187bed54e1ed,\n"
				+
				"    _:c3c6878c-7a69-41c8-b65b-50ab02da9519, _:f07f8ae4-1137-454c-ac6a-f385631b592e, _:a7b959ba-a7b4-4922-9974-9f363fdaccdf .\n"
				+
				"\n" +
				"_:5f9908e9-caee-4059-aa52-69227a27ac20 a sh:ValidationResult;\n" +
				"  sh:focusNode ex:validPerson1;\n" +
				"  sh:value ex:steve;\n" +
				"  sh:resultPath ex:knows;\n" +
				"  sh:sourceConstraintComponent sh:NotConstraintComponent;\n" +
				"  sh:resultSeverity sh:Violation;\n" +
				"  sh:sourceShape _:node1ei5i7sdex1 .\n" +
				"\n" +
				"_:node1ei5i7sdex1 a sh:PropertyShape;\n" +
				"  sh:path ex:knows;\n" +
				"  sh:not _:node1ei5i7sdex2 .\n" +
				"\n" +
				"_:node1ei5i7sdex2 a sh:NodeShape;\n" +
				"  sh:and _:node1ei5i7sdex3 .\n" +
				"\n" +
				"_:node1ei5i7sdex3 rdf:first _:node1ei5i7sdex4;\n" +
				"  rdf:rest _:node1ei5i7ns4x11754, _:node1ei5i7ns4x11756, _:node1ei5i7ns4x11758, _:node1ei5i7ns4x11760,\n"
				+
				"    _:node1ei5i7ns4x11763, _:node1ei5i7ns4x11765, _:node1ei5i7ns4x11767, _:node1ei5i7ns4x11769 .\n" +
				"\n" +
				"_:node1ei5i7ns4x11754 rdf:first _:node1ei5i7sdex7;\n" +
				"  rdf:rest rdf:nil .\n" +
				"\n" +
				"_:node1ei5i7sdex4 a sh:NodeShape;\n" +
				"  sh:in _:node1ei5i7sdex5 .\n" +
				"\n" +
				"_:node1ei5i7sdex5 rdf:first ex:steve;\n" +
				"  rdf:rest rdf:nil .\n" +
				"\n" +
				"_:node1ei5i7sdex7 a sh:NodeShape;\n" +
				"  sh:in _:node1ei5i7sdex8 .\n" +
				"\n" +
				"_:node1ei5i7sdex8 rdf:first ex:pete;\n" +
				"  rdf:rest _:node1ei5i7ns4x11755, _:node1ei5i7ns4x11757, _:node1ei5i7ns4x11759, _:node1ei5i7ns4x11761,\n"
				+
				"    _:node1ei5i7ns4x11764, _:node1ei5i7ns4x11766, _:node1ei5i7ns4x11768, _:node1ei5i7ns4x11770 .\n" +
				"\n" +
				"_:node1ei5i7ns4x11755 rdf:first ex:steve;\n" +
				"  rdf:rest rdf:nil .\n" +
				"\n" +
				"_:3a37be3d-7af5-4b74-b7cf-b6358196bf0e a sh:ValidationResult;\n" +
				"  sh:focusNode ex:validPerson1;\n" +
				"  sh:value ex:steve;\n" +
				"  sh:resultPath ex:knows;\n" +
				"  sh:sourceConstraintComponent sh:NotConstraintComponent;\n" +
				"  sh:resultSeverity sh:Violation;\n" +
				"  sh:sourceShape _:node1ei5i7sdex1 .\n" +
				"\n" +
				"_:node1ei5i7ns4x11756 rdf:first _:node1ei5i7sdex7;\n" +
				"  rdf:rest rdf:nil .\n" +
				"\n" +
				"_:node1ei5i7ns4x11757 rdf:first ex:steve;\n" +
				"  rdf:rest rdf:nil .\n" +
				"\n" +
				"_:ba3bb72d-eb40-4aec-987a-bf2a3d925f06 a sh:ValidationResult;\n" +
				"  sh:focusNode ex:validPerson1;\n" +
				"  sh:value ex:steve;\n" +
				"  sh:resultPath ex:knows;\n" +
				"  sh:sourceConstraintComponent sh:NotConstraintComponent;\n" +
				"  sh:resultSeverity sh:Violation;\n" +
				"  sh:sourceShape _:node1ei5i7sdex1 .\n" +
				"\n" +
				"_:node1ei5i7ns4x11758 rdf:first _:node1ei5i7sdex7;\n" +
				"  rdf:rest rdf:nil .\n" +
				"\n" +
				"_:node1ei5i7ns4x11759 rdf:first ex:steve;\n" +
				"  rdf:rest rdf:nil .\n" +
				"\n" +
				"_:6c86bbd3-a6ea-4b4f-8881-d479cff3aff5 a sh:ValidationResult;\n" +
				"  sh:focusNode ex:validPerson1;\n" +
				"  sh:value ex:steve;\n" +
				"  sh:resultPath ex:knows;\n" +
				"  sh:sourceConstraintComponent sh:NotConstraintComponent;\n" +
				"  sh:resultSeverity sh:Violation;\n" +
				"  sh:sourceShape _:node1ei5i7sdex1 .\n" +
				"\n" +
				"_:node1ei5i7ns4x11760 rdf:first _:node1ei5i7sdex7;\n" +
				"  rdf:rest rdf:nil .\n" +
				"\n" +
				"_:node1ei5i7ns4x11761 rdf:first ex:steve;\n" +
				"  rdf:rest rdf:nil .\n" +
				"\n" +
				"_:ff167b12-c1b4-4341-bf63-187bed54e1ed a sh:ValidationResult;\n" +
				"  sh:focusNode ex:validPerson1;\n" +
				"  sh:value ex:steve;\n" +
				"  sh:resultPath ex:knows;\n" +
				"  sh:sourceConstraintComponent sh:NotConstraintComponent;\n" +
				"  sh:resultSeverity sh:Violation;\n" +
				"  sh:sourceShape _:node1ei5i7sdex1 .\n" +
				"\n" +
				"_:node1ei5i7ns4x11763 rdf:first _:node1ei5i7sdex7;\n" +
				"  rdf:rest rdf:nil .\n" +
				"\n" +
				"_:node1ei5i7ns4x11764 rdf:first ex:steve;\n" +
				"  rdf:rest rdf:nil .\n" +
				"\n" +
				"_:c3c6878c-7a69-41c8-b65b-50ab02da9519 a sh:ValidationResult;\n" +
				"  sh:focusNode ex:validPerson1;\n" +
				"  sh:value ex:steve;\n" +
				"  sh:resultPath ex:knows;\n" +
				"  sh:sourceConstraintComponent sh:NotConstraintComponent;\n" +
				"  sh:resultSeverity sh:Violation;\n" +
				"  sh:sourceShape _:node1ei5i7sdex1 .\n" +
				"\n" +
				"_:node1ei5i7ns4x11765 rdf:first _:node1ei5i7sdex7;\n" +
				"  rdf:rest rdf:nil .\n" +
				"\n" +
				"_:node1ei5i7ns4x11766 rdf:first ex:steve;\n" +
				"  rdf:rest rdf:nil .\n" +
				"\n" +
				"_:f07f8ae4-1137-454c-ac6a-f385631b592e a sh:ValidationResult;\n" +
				"  sh:focusNode ex:validPerson1;\n" +
				"  sh:value ex:steve;\n" +
				"  sh:resultPath ex:knows;\n" +
				"  sh:sourceConstraintComponent sh:NotConstraintComponent;\n" +
				"  sh:resultSeverity sh:Violation;\n" +
				"  sh:sourceShape _:node1ei5i7sdex1 .\n" +
				"\n" +
				"_:node1ei5i7ns4x11767 rdf:first _:node1ei5i7sdex7;\n" +
				"  rdf:rest rdf:nil .\n" +
				"\n" +
				"_:node1ei5i7ns4x11768 rdf:first ex:steve;\n" +
				"  rdf:rest rdf:nil .\n" +
				"\n" +
				"_:a7b959ba-a7b4-4922-9974-9f363fdaccdf a sh:ValidationResult;\n" +
				"  sh:focusNode ex:validPerson1;\n" +
				"  sh:value ex:steve;\n" +
				"  sh:resultPath ex:knows;\n" +
				"  sh:sourceConstraintComponent sh:NotConstraintComponent;\n" +
				"  sh:resultSeverity sh:Violation;\n" +
				"  sh:sourceShape _:node1ei5i7sdex1 .\n" +
				"\n" +
				"_:node1ei5i7ns4x11769 rdf:first _:node1ei5i7sdex7;\n" +
				"  rdf:rest rdf:nil .\n" +
				"\n" +
				"_:node1ei5i7ns4x11770 rdf:first ex:steve;\n" +
				"  rdf:rest rdf:nil .\n";

		Model expected = Rio.parse(new StringReader(data), "", RDFFormat.TURTLE);

<<<<<<< HEAD
=======
//		System.out.println("### EXPECTED ###");
//		System.out.println(data);
//		System.out.println("#################\n");

		StringWriter stringWriter = new StringWriter();
		WriterConfig config = new WriterConfig();
		config.set(BasicWriterSettings.INLINE_BLANK_NODES, true);
		Rio.write(expected, stringWriter, RDFFormat.TURTLE, config);

//		System.out.println("### ACTUAL ###");
//		System.out.println(stringWriter.toString());
//		System.out.println("#################\n");

		Model actual = Rio.parse(new StringReader(stringWriter.toString()), "", RDFFormat.TURTLE);
		assertTrue(Models.isomorphic(expected, actual));
	}

	@Test
	public void testBlankNodeInlining_directCircularReference() throws Exception {
		String data = "@prefix dc: <http://purl.org/dc/terms/> .\n" +
				"@prefix ns0: <http://www.w3.org/ns/earl#> .\n" +
				"@prefix xsd: <http://www.w3.org/2001/XMLSchema#> .\n" +
				"\n" +
				"<http://example.org/DISPLAY_NAME>\n" +
				"  a <http://www.w3.org/ns/earl#TestCriterion> ;\n" +
				"  dc:hasPart _:genid3 .\n" +
				"\n" +
				"_:genid3\n" +
				"  a ns0:TestCase ;\n" +
				"  ns0:assertions [\n" +
				"    a ns0:Assertion ;\n" +
				"    ns0:test _:genid3 \n" + // direct circular reference between two blank nodes
				"  ] .";

		Model expected = Rio.parse(new StringReader(data), "", RDFFormat.TURTLE);

//		System.out.println("### EXPECTED ###");
//		System.out.println(data);
//		System.out.println("#################\n");
//
		StringWriter stringWriter = new StringWriter();
		WriterConfig config = new WriterConfig();
		config.set(BasicWriterSettings.INLINE_BLANK_NODES, true);
		Rio.write(expected, stringWriter, RDFFormat.TURTLE, config);

//		System.out.println("### ACTUAL ###");
//		System.out.println(stringWriter.toString());
//		System.out.println("#################\n");
//
		Model actual = Rio.parse(new StringReader(stringWriter.toString()), "", RDFFormat.TURTLE);
		assertTrue(Models.isomorphic(expected, actual));
	}

	@Test
	public void testBlankNodeInlining_indirectCircularReference() throws Exception {
		String data = "@prefix dc: <http://purl.org/dc/terms/> .\n" +
				"@prefix ns0: <http://www.w3.org/ns/earl#> .\n" +
				"@prefix xsd: <http://www.w3.org/2001/XMLSchema#> .\n" +
				"\n" +
				"<http://example.org/DISPLAY_NAME>\n" +
				"  a <http://www.w3.org/ns/earl#TestCriterion> ;\n" +
				"  dc:hasPart _:genid3 .\n" +
				"\n" +
				"_:genid3\n" +
				"  a ns0:TestCase ;\n" +
				"  ns0:assertions [\n" +
				"    a ns0:Assertion ;\n" +
				"    ns0:test [ ns0:reference _:genid3 ] \n" + // indirect blank node cycle
				"  ] .";

		Model expected = Rio.parse(new StringReader(data), "", RDFFormat.TURTLE);

//		System.out.println("### EXPECTED ###");
//		System.out.println(data);
//		System.out.println("#################\n");

>>>>>>> 8c9220cb
		StringWriter stringWriter = new StringWriter();
		WriterConfig config = new WriterConfig();
		config.set(BasicWriterSettings.INLINE_BLANK_NODES, true);
		Rio.write(expected, stringWriter, RDFFormat.TURTLE, config);

		Model actual = Rio.parse(new StringReader(stringWriter.toString()), "", RDFFormat.TURTLE);
		assertTrue(Models.isomorphic(expected, actual));
	}

	@Test
<<<<<<< HEAD
	public void testIgnoreAbbreviateNumbers() throws Exception {
		StringWriter sw = new StringWriter();

		WriterConfig config = new WriterConfig();
		// abbreviate numbers should be ignored when pretty print is false
		config.set(BasicWriterSettings.PRETTY_PRINT, false)
				.set(TurtleWriterSettings.ABBREVIATE_NUMBERS, true);

		Rio.write(getAbbrevTestModel(), sw, RDFFormat.TURTLE, config);

		String result = sw.toString();
		assertTrue(result.contains("\"1234567.89\"^^<http://www.w3.org/2001/XMLSchema#double>"));
		assertTrue(result.contains("\"-2\"^^<http://www.w3.org/2001/XMLSchema#integer>"));
		assertTrue(result.contains("\"55.66\"^^<http://www.w3.org/2001/XMLSchema#decimal>"));
=======
	public void testBlankNodeInlining_indirectCircularReferenceWithIRI() throws Exception {
		String data = "@prefix dc: <http://purl.org/dc/terms/> .\n" +
				"@prefix ns0: <http://www.w3.org/ns/earl#> .\n" +
				"@prefix xsd: <http://www.w3.org/2001/XMLSchema#> .\n" +
				"\n" +
				"<http://example.org/DISPLAY_NAME>\n" +
				"  a <http://www.w3.org/ns/earl#TestCriterion> ;\n" +
				"  dc:hasPart _:genid3 .\n" +
				"\n" +
				"_:genid3\n" +
				"  a ns0:TestCase ;\n" +
				"  ns0:assertions [\n" +
				"    a ns0:Assertion ;\n" +
				"    ns0:test ns0:testSubject \n" +
				"  ] ." +
				" ns0:testSubject ns0:reference _:genid3 ."; // blank node cycle broken with an IRI subject

		Model expected = Rio.parse(new StringReader(data), "", RDFFormat.TURTLE);

//		System.out.println("### EXPECTED ###");
//		System.out.println(data);
//		System.out.println("#################\n");

		StringWriter stringWriter = new StringWriter();
		WriterConfig config = new WriterConfig();
		config.set(BasicWriterSettings.INLINE_BLANK_NODES, true);
		Rio.write(expected, stringWriter, RDFFormat.TURTLE, config);

//		System.out.println("### ACTUAL ###");
//		System.out.println(stringWriter.toString());
//		System.out.println("#################\n");
//
		Model actual = Rio.parse(new StringReader(stringWriter.toString()), "", RDFFormat.TURTLE);
		assertTrue(Models.isomorphic(expected, actual));
>>>>>>> 8c9220cb
	}
}<|MERGE_RESOLUTION|>--- conflicted
+++ resolved
@@ -552,20 +552,10 @@
 
 		Model expected = Rio.parse(new StringReader(data), "", RDFFormat.TURTLE);
 
-<<<<<<< HEAD
-=======
-//		System.out.println("### EXPECTED ###");
-//		System.out.println(data);
-//		System.out.println("#################\n");
-
-		StringWriter stringWriter = new StringWriter();
-		WriterConfig config = new WriterConfig();
-		config.set(BasicWriterSettings.INLINE_BLANK_NODES, true);
-		Rio.write(expected, stringWriter, RDFFormat.TURTLE, config);
-
-//		System.out.println("### ACTUAL ###");
-//		System.out.println(stringWriter.toString());
-//		System.out.println("#################\n");
+		StringWriter stringWriter = new StringWriter();
+		WriterConfig config = new WriterConfig();
+		config.set(BasicWriterSettings.INLINE_BLANK_NODES, true);
+		Rio.write(expected, stringWriter, RDFFormat.TURTLE, config);
 
 		Model actual = Rio.parse(new StringReader(stringWriter.toString()), "", RDFFormat.TURTLE);
 		assertTrue(Models.isomorphic(expected, actual));
@@ -630,33 +620,20 @@
 //		System.out.println(data);
 //		System.out.println("#################\n");
 
->>>>>>> 8c9220cb
-		StringWriter stringWriter = new StringWriter();
-		WriterConfig config = new WriterConfig();
-		config.set(BasicWriterSettings.INLINE_BLANK_NODES, true);
-		Rio.write(expected, stringWriter, RDFFormat.TURTLE, config);
-
-		Model actual = Rio.parse(new StringReader(stringWriter.toString()), "", RDFFormat.TURTLE);
-		assertTrue(Models.isomorphic(expected, actual));
-	}
-
-	@Test
-<<<<<<< HEAD
-	public void testIgnoreAbbreviateNumbers() throws Exception {
-		StringWriter sw = new StringWriter();
-
-		WriterConfig config = new WriterConfig();
-		// abbreviate numbers should be ignored when pretty print is false
-		config.set(BasicWriterSettings.PRETTY_PRINT, false)
-				.set(TurtleWriterSettings.ABBREVIATE_NUMBERS, true);
-
-		Rio.write(getAbbrevTestModel(), sw, RDFFormat.TURTLE, config);
-
-		String result = sw.toString();
-		assertTrue(result.contains("\"1234567.89\"^^<http://www.w3.org/2001/XMLSchema#double>"));
-		assertTrue(result.contains("\"-2\"^^<http://www.w3.org/2001/XMLSchema#integer>"));
-		assertTrue(result.contains("\"55.66\"^^<http://www.w3.org/2001/XMLSchema#decimal>"));
-=======
+		StringWriter stringWriter = new StringWriter();
+		WriterConfig config = new WriterConfig();
+		config.set(BasicWriterSettings.INLINE_BLANK_NODES, true);
+		Rio.write(expected, stringWriter, RDFFormat.TURTLE, config);
+
+//		System.out.println("### ACTUAL ###");
+//		System.out.println(stringWriter.toString());
+//		System.out.println("#################\n");
+
+		Model actual = Rio.parse(new StringReader(stringWriter.toString()), "", RDFFormat.TURTLE);
+		assertTrue(Models.isomorphic(expected, actual));
+	}
+
+	@Test
 	public void testBlankNodeInlining_indirectCircularReferenceWithIRI() throws Exception {
 		String data = "@prefix dc: <http://purl.org/dc/terms/> .\n" +
 				"@prefix ns0: <http://www.w3.org/ns/earl#> .\n" +
@@ -691,6 +668,22 @@
 //
 		Model actual = Rio.parse(new StringReader(stringWriter.toString()), "", RDFFormat.TURTLE);
 		assertTrue(Models.isomorphic(expected, actual));
->>>>>>> 8c9220cb
+	}
+
+	@Test
+	public void testIgnoreAbbreviateNumbers() throws Exception {
+		StringWriter sw = new StringWriter();
+
+		WriterConfig config = new WriterConfig();
+		// abbreviate numbers should be ignored when pretty print is false
+		config.set(BasicWriterSettings.PRETTY_PRINT, false)
+				.set(TurtleWriterSettings.ABBREVIATE_NUMBERS, true);
+
+		Rio.write(getAbbrevTestModel(), sw, RDFFormat.TURTLE, config);
+
+		String result = sw.toString();
+		assertTrue(result.contains("\"1234567.89\"^^<http://www.w3.org/2001/XMLSchema#double>"));
+		assertTrue(result.contains("\"-2\"^^<http://www.w3.org/2001/XMLSchema#integer>"));
+		assertTrue(result.contains("\"55.66\"^^<http://www.w3.org/2001/XMLSchema#decimal>"));
 	}
 }