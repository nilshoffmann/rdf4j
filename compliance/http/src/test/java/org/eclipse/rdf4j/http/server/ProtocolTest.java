/*******************************************************************************
 * Copyright (c) 2015 Eclipse RDF4J contributors, Aduna, and others.
 * All rights reserved. This program and the accompanying materials
 * are made available under the terms of the Eclipse Distribution License v1.0
 * which accompanies this distribution, and is available at
 * http://www.eclipse.org/org/documents/edl-v10.php.
 *******************************************************************************/
package org.eclipse.rdf4j.http.server;

import static org.junit.Assert.assertEquals;
import static org.junit.Assert.assertNotNull;
import static org.junit.Assert.fail;

import java.io.ByteArrayInputStream;
import java.io.InputStream;
import java.io.OutputStream;
import java.net.HttpURLConnection;
import java.net.URL;
import java.net.URLEncoder;
import java.util.Random;
import java.util.concurrent.ExecutorService;
import java.util.concurrent.Executors;
import java.util.concurrent.TimeUnit;

import org.apache.http.HttpEntity;
import org.apache.http.client.methods.CloseableHttpResponse;
import org.apache.http.client.methods.HttpPost;
import org.apache.http.entity.ContentType;
import org.apache.http.entity.StringEntity;
import org.apache.http.impl.client.CloseableHttpClient;
import org.apache.http.impl.client.HttpClients;
import org.eclipse.rdf4j.common.io.IOUtil;
import org.eclipse.rdf4j.http.protocol.Protocol;
import org.eclipse.rdf4j.model.ValueFactory;
import org.eclipse.rdf4j.model.impl.SimpleValueFactory;
import org.eclipse.rdf4j.query.QueryLanguage;
import org.eclipse.rdf4j.query.TupleQueryResult;
import org.eclipse.rdf4j.query.resultio.QueryResultIO;
import org.eclipse.rdf4j.query.resultio.TupleQueryResultFormat;
import org.eclipse.rdf4j.rio.RDFFormat;
import org.eclipse.rdf4j.rio.Rio;
import org.junit.AfterClass;
import org.junit.BeforeClass;
import org.junit.Test;

public class ProtocolTest {

	private static TestServer server;

	private static ValueFactory vf = SimpleValueFactory.getInstance();

	@BeforeClass
	public static void startServer()
		throws Exception
	{
		server = new TestServer();
		try {
			server.start();
		}
		catch (Exception e) {
			server.stop();
			throw e;
		}
	}

	@AfterClass
	public static void stopServer()
		throws Exception
	{
		server.stop();
	}

	/**
	 * Tests the server's methods for updating all data in a repository.
	 */
	@Test
	public void testRepository_PUT()
		throws Exception
	{
		putFile(Protocol.getStatementsLocation(TestServer.REPOSITORY_URL), "/testcases/default-graph-1.ttl");
	}

	/**
	 * Tests the server's methods for deleting all data in a repository.
	 */
	@Test
	public void testRepository_DELETE()
		throws Exception
	{
		delete(Protocol.getStatementsLocation(TestServer.REPOSITORY_URL));
	}

	/**
	 * Tests the server's methods for updating the data in the default context of a repository.
	 */
	@Test
	public void testNullContext_PUT()
		throws Exception
	{
		String location = Protocol.getStatementsLocation(TestServer.REPOSITORY_URL);
		location += "?" + Protocol.CONTEXT_PARAM_NAME + "=" + Protocol.NULL_PARAM_VALUE;
		putFile(location, "/testcases/default-graph-1.ttl");
	}

	/**
	 * Tests the server's methods for deleting the data from the default context of a repository.
	 */
	@Test
	public void testNullContext_DELETE()
		throws Exception
	{
		String location = Protocol.getStatementsLocation(TestServer.REPOSITORY_URL);
		location += "?" + Protocol.CONTEXT_PARAM_NAME + "=" + Protocol.NULL_PARAM_VALUE;
		delete(location);
	}

	/**
	 * Tests the server's methods for updating the data in a named context of a repository.
	 */
	@Test
	public void testNamedContext_PUT()
		throws Exception
	{
		String location = Protocol.getStatementsLocation(TestServer.REPOSITORY_URL);
		String encContext = Protocol.encodeValue(vf.createIRI("urn:x-local:graph1"));
		location += "?" + Protocol.CONTEXT_PARAM_NAME + "=" + encContext;
		putFile(location, "/testcases/named-graph-1.ttl");
	}

	/**
	 * Tests the server's methods for deleting the data from a named context of a repository.
	 */
	@Test
	public void testNamedContext_DELETE()
		throws Exception
	{
		String location = Protocol.getStatementsLocation(TestServer.REPOSITORY_URL);
		String encContext = Protocol.encodeValue(vf.createIRI("urn:x-local:graph1"));
		location += "?" + Protocol.CONTEXT_PARAM_NAME + "=" + encContext;
		delete(location);
	}

	/**
	 * Tests the server's methods for quering a repository using GET requests to send SeRQL-select queries.
	 */
	@Test
	public void testSeRQLselect()
		throws Exception
	{
		TupleQueryResult queryResult = evaluateTupleQuery(TestServer.REPOSITORY_URL,
				"select * from {X} P {Y}", QueryLanguage.SERQL);
		QueryResultIO.writeTuple(queryResult, TupleQueryResultFormat.SPARQL, System.out);
	}

	/**
	 * Checks that the server accepts a direct POST with a content type of "application/sparql-query".
	 */
	@Test
	public void testQueryDirect_POST()
		throws Exception
	{
		String query = "DESCRIBE <monkey:pod>";
		String location = TestServer.REPOSITORY_URL;

		CloseableHttpClient httpclient = HttpClients.createDefault();
		HttpPost post = new HttpPost(location);
		HttpEntity entity = new StringEntity(query, ContentType.create(Protocol.SPARQL_QUERY_MIME_TYPE));
		post.setEntity(entity);

		CloseableHttpResponse response = httpclient.execute(post);

		System.out.println("Query Direct POST Status: " + response.getStatusLine());
		int statusCode = response.getStatusLine().getStatusCode();
		assertEquals(true, statusCode >= 200 && statusCode < 400);
	}

	/**
	 * Checks that the server accepts a direct POST with a content type of "application/sparql-update".
	 */
	@Test
	public void testUpdateDirect_POST()
		throws Exception
	{
		String query = "delete where { <monkey:pod> ?p ?o }";
		String location = Protocol.getStatementsLocation(TestServer.REPOSITORY_URL);

		CloseableHttpClient httpclient = HttpClients.createDefault();
		HttpPost post = new HttpPost(location);
		HttpEntity entity = new StringEntity(query, ContentType.create(Protocol.SPARQL_UPDATE_MIME_TYPE));
		post.setEntity(entity);

		CloseableHttpResponse response = httpclient.execute(post);

		System.out.println("Update Direct Post Status: " + response.getStatusLine());
		int statusCode = response.getStatusLine().getStatusCode();
		assertEquals(true, statusCode >= 200 && statusCode < 400);
	}

	/**
	 * Checks that the requested content type is returned when accept header explicitly set.
	 */
	@Test
	public void testContentTypeForGraphQuery1_GET()
		throws Exception
	{
		String query = "DESCRIBE <foo:bar>";
		String location = TestServer.REPOSITORY_URL;
		location += "?query=" + URLEncoder.encode(query, "UTF-8");

		URL url = new URL(location);

		HttpURLConnection conn = (HttpURLConnection)url.openConnection();

		// Request RDF/XML formatted results:
		conn.setRequestProperty("Accept", RDFFormat.RDFXML.getDefaultMIMEType());

		conn.connect();

		try {
			int responseCode = conn.getResponseCode();
			if (responseCode == HttpURLConnection.HTTP_OK) {
				String contentType = conn.getHeaderField("Content-Type");
				assertNotNull(contentType);

				// snip off optional charset declaration
				int charPos = contentType.indexOf(";");
				if (charPos > -1) {
					contentType = contentType.substring(0, charPos);
				}

				assertEquals(RDFFormat.RDFXML.getDefaultMIMEType(), contentType);
			}
			else {
				String response = "location " + location + " responded: " + conn.getResponseMessage() + " ("
						+ responseCode + ")";
				fail(response);
				throw new RuntimeException(response);
			}
		}
		finally {
			conn.disconnect();
		}
	}

	/**
	 * Checks that a proper error (HTTP 406) is returned when accept header is set incorrectly on graph query.
	 */
	@Test
	public void testContentTypeForGraphQuery2_GET()
		throws Exception
	{
		String query = "DESCRIBE <foo:bar>";
		String location = TestServer.REPOSITORY_URL;
		location += "?query=" + URLEncoder.encode(query, "UTF-8");

		URL url = new URL(location);

		HttpURLConnection conn = (HttpURLConnection)url.openConnection();

		// incorrect mime-type for graph query results
		conn.setRequestProperty("Accept", TupleQueryResultFormat.SPARQL.getDefaultMIMEType());

		conn.connect();

		try {
			int responseCode = conn.getResponseCode();
			if (responseCode == HttpURLConnection.HTTP_NOT_ACCEPTABLE) {
				// do nothing, expected
			}
			else {
				String response = "location " + location + " responded: " + conn.getResponseMessage() + " ("
						+ responseCode + ")";
				fail(response);
			}
		}
		finally {
			conn.disconnect();
		}
	}

<<<<<<< HEAD
	/**
	 * Checks that a suitable RDF content type is returned when accept header not explicitly set.
	 */
	@Test
	public void testContentTypeForGraphQuery3_GET()
		throws Exception
	{
		String query = "DESCRIBE <foo:bar>";
		String location = TestServer.REPOSITORY_URL;
		location += "?query=" + URLEncoder.encode(query, "UTF-8");

		URL url = new URL(location);

		HttpURLConnection conn = (HttpURLConnection)url.openConnection();

		conn.connect();

		try {
			int responseCode = conn.getResponseCode();
			if (responseCode == HttpURLConnection.HTTP_OK) {
				String contentType = conn.getHeaderField("Content-Type");
				assertNotNull(contentType);

				// snip off optional charset declaration
				int charPos = contentType.indexOf(";");
				if (charPos > -1) {
					contentType = contentType.substring(0, charPos);
				}

				RDFFormat format = Rio.getParserFormatForMIMEType(contentType);

				if (format == null) {
					throw Rio.unsupportedFormat(contentType);
				}
				assertNotNull(format);
			}
			else {
				String response = "location " + location + " responded: " + conn.getResponseMessage() + " ("
						+ responseCode + ")";
				fail(response);
				throw new RuntimeException(response);
			}
		}
		finally {
			conn.disconnect();
		}
	}

=======
>>>>>>> 28675b47
	@Test
	public void testQueryResponse_HEAD()
		throws Exception
	{
		String query = "DESCRIBE <foo:bar>";
		String location = TestServer.REPOSITORY_URL;
		location += "?query=" + URLEncoder.encode(query, "UTF-8");

		URL url = new URL(location);

		HttpURLConnection conn = (HttpURLConnection)url.openConnection();
		conn.setRequestMethod("HEAD");

		// Request RDF/XML formatted results:
		conn.setRequestProperty("Accept", RDFFormat.RDFXML.getDefaultMIMEType());

		conn.connect();

		try {
			int responseCode = conn.getResponseCode();
			if (responseCode == HttpURLConnection.HTTP_OK) {
				String contentType = conn.getHeaderField("Content-Type");
				assertNotNull(contentType);

				// snip off optional charset declaration
				int charPos = contentType.indexOf(";");
				if (charPos > -1) {
					contentType = contentType.substring(0, charPos);
				}

				assertEquals(RDFFormat.RDFXML.getDefaultMIMEType(), contentType);
				assertEquals(0, conn.getContentLength());
			}
			else {
				String response = "location " + location + " responded: " + conn.getResponseMessage() + " ("
						+ responseCode + ")";
				fail(response);
				throw new RuntimeException(response);
			}
		}
		finally {
			conn.disconnect();
		}
	}

	@Test
	public void testUpdateResponse_HEAD()
		throws Exception
	{
		String query = "INSERT DATA { <foo:foo> <foo:bar> \"foo\". } ";
		String location = Protocol.getStatementsLocation(TestServer.REPOSITORY_URL);
		location += "?update=" + URLEncoder.encode(query, "UTF-8");

		URL url = new URL(location);

		HttpURLConnection conn = (HttpURLConnection)url.openConnection();
		conn.setRequestMethod("HEAD");

		conn.connect();

		try {
			int responseCode = conn.getResponseCode();
			if (responseCode == HttpURLConnection.HTTP_OK) {
				String contentType = conn.getHeaderField("Content-Type");
				assertNotNull(contentType);

				// snip off optional charset declaration
				int charPos = contentType.indexOf(";");
				if (charPos > -1) {
					contentType = contentType.substring(0, charPos);
				}

				assertEquals(0, conn.getContentLength());
			}
			else {
				String response = "location " + location + " responded: " + conn.getResponseMessage() + " ("
						+ responseCode + ")";
				fail(response);
				throw new RuntimeException(response);
			}
		}
		finally {
			conn.disconnect();
		}
	}

	/**
	 * Test for SES-1861
	 * 
	 * @throws Exception
	 */
	@Test
	public void testSequentialNamespaceUpdates()
		throws Exception
	{
		int limitCount = 1000;
		int limitPrefix = 50;

		Random prng = new Random();
		// String repositoryLocation =
		// Protocol.getRepositoryLocation("http://localhost:8080/openrdf-sesame",
		// "Test-NativeStore");
		String repositoryLocation = TestServer.REPOSITORY_URL;

		for (int count = 0; count < limitCount; count++) {
			int i = prng.nextInt(limitPrefix);
			String prefix = "prefix" + i;
			String ns = "http://example.org/namespace" + i;

			String location = Protocol.getNamespacePrefixLocation(repositoryLocation, prefix);

			if (count % 2 == 0) {
				putNamespace(location, ns);
			}
			else {
				deleteNamespace(location);
			}
		}
	}

	/**
	 * Test for SES-1861
	 * 
	 * @throws Exception
	 */
	@Test
	public void testConcurrentNamespaceUpdates()
		throws Exception
	{
		int limitCount = 1000;
		int limitPrefix = 50;

		Random prng = new Random();

		// String repositoryLocation =
		// Protocol.getRepositoryLocation("http://localhost:8080/openrdf-sesame",
		// "Test-NativeStore");
		String repositoryLocation = TestServer.REPOSITORY_URL;

		ExecutorService threadPool = Executors.newFixedThreadPool(20);

		for (int count = 0; count < limitCount; count++) {
			final int number = count;
			final int i = prng.nextInt(limitPrefix);
			final String prefix = "prefix" + i;
			final String ns = "http://example.org/namespace" + i;

			final String location = Protocol.getNamespacePrefixLocation(repositoryLocation, prefix);

			Runnable runner = new Runnable() {

				public void run() {
					try {
						if (number % 2 == 0) {
							putNamespace(location, ns);
						}
						else {
							deleteNamespace(location);
						}
					}
					catch (Exception e) {
						e.printStackTrace();
						fail("Failed in test: " + number);
					}
				}
			};
			threadPool.execute(runner);
		}
		threadPool.shutdown();
		threadPool.awaitTermination(30000, TimeUnit.MILLISECONDS);
		threadPool.shutdownNow();
	}

	private void putNamespace(String location, String namespace)
		throws Exception
	{
		// System.out.println("Put namespace to " + location);

		URL url = new URL(location);
		HttpURLConnection conn = (HttpURLConnection)url.openConnection();
		conn.setRequestMethod("PUT");
		conn.setDoOutput(true);

		InputStream dataStream = new ByteArrayInputStream(namespace.getBytes("UTF-8"));
		try {
			OutputStream connOut = conn.getOutputStream();

			try {
				IOUtil.transfer(dataStream, connOut);
			}
			finally {
				connOut.close();
			}
		}
		finally {
			dataStream.close();
		}

		conn.connect();

		int responseCode = conn.getResponseCode();

		if (responseCode != HttpURLConnection.HTTP_OK && // 200 OK
				responseCode != HttpURLConnection.HTTP_NO_CONTENT) // 204 NO CONTENT
		{
			String response = "location " + location + " responded: " + conn.getResponseMessage() + " ("
					+ responseCode + ")";
			fail(response);
		}
	}

	private void deleteNamespace(String location)
		throws Exception
	{
		// System.out.println("Delete namespace at " + location);

		URL url = new URL(location);
		HttpURLConnection conn = (HttpURLConnection)url.openConnection();
		conn.setRequestMethod("DELETE");
		conn.setDoOutput(true);

		conn.connect();

		int responseCode = conn.getResponseCode();

		if (responseCode != HttpURLConnection.HTTP_OK && // 200 OK
				responseCode != HttpURLConnection.HTTP_NO_CONTENT) // 204 NO CONTENT
		{
			String response = "location " + location + " responded: " + conn.getResponseMessage() + " ("
					+ responseCode + ")";
			fail(response);
		}
	}

	private void putFile(String location, String file)
		throws Exception
	{
		System.out.println("Put file to " + location);

		URL url = new URL(location);
		HttpURLConnection conn = (HttpURLConnection)url.openConnection();
		conn.setRequestMethod("PUT");
		conn.setDoOutput(true);

		RDFFormat dataFormat = Rio.getParserFormatForFileName(file);
		if (dataFormat == null) {
			dataFormat = RDFFormat.RDFXML;
		}
		conn.setRequestProperty("Content-Type", dataFormat.getDefaultMIMEType());

		InputStream dataStream = ProtocolTest.class.getResourceAsStream(file);
		try {
			OutputStream connOut = conn.getOutputStream();

			try {
				IOUtil.transfer(dataStream, connOut);
			}
			finally {
				connOut.close();
			}
		}
		finally {
			dataStream.close();
		}

		conn.connect();

		int responseCode = conn.getResponseCode();

		if (responseCode != HttpURLConnection.HTTP_OK && // 200 OK
				responseCode != HttpURLConnection.HTTP_NO_CONTENT) // 204 NO CONTENT
		{
			String response = "location " + location + " responded: " + conn.getResponseMessage() + " ("
					+ responseCode + ")";
			fail(response);
		}
	}

	private void delete(String location)
		throws Exception
	{
		URL url = new URL(location);
		HttpURLConnection conn = (HttpURLConnection)url.openConnection();
		conn.setRequestMethod("DELETE");

		conn.connect();

		int responseCode = conn.getResponseCode();

		if (responseCode != HttpURLConnection.HTTP_OK && // 200 OK
				responseCode != HttpURLConnection.HTTP_NO_CONTENT) // 204 NO CONTENT
		{
			String response = "location " + location + " responded: " + conn.getResponseMessage() + " ("
					+ responseCode + ")";
			fail(response);
		}
	}

	private TupleQueryResult evaluateTupleQuery(String location, String query, QueryLanguage queryLn)
		throws Exception
	{
		location += "?query=" + URLEncoder.encode(query, "UTF-8") + "&queryLn=" + queryLn.getName();

		URL url = new URL(location);

		HttpURLConnection conn = (HttpURLConnection)url.openConnection();

		// Request SPARQL-XML formatted results:
		conn.setRequestProperty("Accept", TupleQueryResultFormat.SPARQL.getDefaultMIMEType());

		conn.connect();

		try {
			int responseCode = conn.getResponseCode();
			if (responseCode == HttpURLConnection.HTTP_OK) {
				// Process query results
				return QueryResultIO.parseTuple(conn.getInputStream(), TupleQueryResultFormat.SPARQL);
			}
			else {
				String response = "location " + location + " responded: " + conn.getResponseMessage() + " ("
						+ responseCode + ")";
				fail(response);
				throw new RuntimeException(response);
			}
		}
		finally {
			conn.disconnect();
		}
	}

}<|MERGE_RESOLUTION|>--- conflicted
+++ resolved
@@ -278,57 +278,6 @@
 		}
 	}
 
-<<<<<<< HEAD
-	/**
-	 * Checks that a suitable RDF content type is returned when accept header not explicitly set.
-	 */
-	@Test
-	public void testContentTypeForGraphQuery3_GET()
-		throws Exception
-	{
-		String query = "DESCRIBE <foo:bar>";
-		String location = TestServer.REPOSITORY_URL;
-		location += "?query=" + URLEncoder.encode(query, "UTF-8");
-
-		URL url = new URL(location);
-
-		HttpURLConnection conn = (HttpURLConnection)url.openConnection();
-
-		conn.connect();
-
-		try {
-			int responseCode = conn.getResponseCode();
-			if (responseCode == HttpURLConnection.HTTP_OK) {
-				String contentType = conn.getHeaderField("Content-Type");
-				assertNotNull(contentType);
-
-				// snip off optional charset declaration
-				int charPos = contentType.indexOf(";");
-				if (charPos > -1) {
-					contentType = contentType.substring(0, charPos);
-				}
-
-				RDFFormat format = Rio.getParserFormatForMIMEType(contentType);
-
-				if (format == null) {
-					throw Rio.unsupportedFormat(contentType);
-				}
-				assertNotNull(format);
-			}
-			else {
-				String response = "location " + location + " responded: " + conn.getResponseMessage() + " ("
-						+ responseCode + ")";
-				fail(response);
-				throw new RuntimeException(response);
-			}
-		}
-		finally {
-			conn.disconnect();
-		}
-	}
-
-=======
->>>>>>> 28675b47
 	@Test
 	public void testQueryResponse_HEAD()
 		throws Exception
