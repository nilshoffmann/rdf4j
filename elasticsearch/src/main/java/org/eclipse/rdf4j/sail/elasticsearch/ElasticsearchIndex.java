/*******************************************************************************
 * Copyright (c) 2015 Eclipse RDF4J contributors, Aduna, and others.
 * All rights reserved. This program and the accompanying materials
 * are made available under the terms of the Eclipse Distribution License v1.0
 * which accompanies this distribution, and is available at
 * http://www.eclipse.org/org/documents/edl-v10.php.
 *******************************************************************************/
package org.eclipse.rdf4j.sail.elasticsearch;

import java.io.IOException;
import java.net.InetAddress;
import java.text.ParseException;
import java.util.Arrays;
import java.util.Enumeration;
import java.util.HashMap;
import java.util.HashSet;
import java.util.Map;
import java.util.Properties;
import java.util.Set;

import org.eclipse.rdf4j.model.IRI;
import org.eclipse.rdf4j.model.Resource;
import org.eclipse.rdf4j.model.vocabulary.GEOF;
import org.eclipse.rdf4j.query.MalformedQueryException;
import org.eclipse.rdf4j.query.algebra.Var;
import org.eclipse.rdf4j.sail.SailException;
import org.eclipse.rdf4j.sail.lucene.AbstractSearchIndex;
import org.eclipse.rdf4j.sail.lucene.BulkUpdater;
import org.eclipse.rdf4j.sail.lucene.DocumentDistance;
import org.eclipse.rdf4j.sail.lucene.DocumentResult;
import org.eclipse.rdf4j.sail.lucene.DocumentScore;
import org.eclipse.rdf4j.sail.lucene.LuceneSail;
import org.eclipse.rdf4j.sail.lucene.SearchDocument;
import org.eclipse.rdf4j.sail.lucene.SearchFields;
import org.eclipse.rdf4j.sail.lucene.SearchQuery;
import org.elasticsearch.action.ActionRequestBuilder;
import org.elasticsearch.action.admin.cluster.health.ClusterHealthRequestBuilder;
import org.elasticsearch.action.admin.cluster.health.ClusterHealthResponse;
import org.elasticsearch.action.get.GetResponse;
import org.elasticsearch.action.index.IndexResponse;
import org.elasticsearch.action.search.SearchRequestBuilder;
import org.elasticsearch.action.search.SearchResponse;
import org.elasticsearch.action.support.master.AcknowledgedResponse;
import org.elasticsearch.action.update.UpdateResponse;
import org.elasticsearch.client.Client;
import org.elasticsearch.client.transport.TransportClient;
import org.elasticsearch.cluster.health.ClusterIndexHealth;
import org.elasticsearch.cluster.metadata.MappingMetaData;
import org.elasticsearch.common.collect.ImmutableOpenMap;
import org.elasticsearch.common.geo.GeoPoint;
import org.elasticsearch.common.geo.ShapeRelation;
import org.elasticsearch.common.settings.Settings;
import org.elasticsearch.common.transport.TransportAddress;
import org.elasticsearch.common.unit.DistanceUnit;
import org.elasticsearch.common.xcontent.XContentBuilder;
import org.elasticsearch.common.xcontent.XContentFactory;
import org.elasticsearch.common.xcontent.XContentType;
import org.elasticsearch.index.query.BoolQueryBuilder;
import org.elasticsearch.index.query.GeoShapeQueryBuilder;
import org.elasticsearch.index.query.QueryBuilder;
import org.elasticsearch.index.query.QueryBuilders;
import org.elasticsearch.index.query.QueryStringQueryBuilder;
import org.elasticsearch.index.query.functionscore.ScoreFunctionBuilders;
import org.elasticsearch.index.reindex.DeleteByQueryAction;
import org.elasticsearch.rest.RestStatus;
import org.elasticsearch.search.SearchHit;
import org.elasticsearch.search.SearchHits;
import org.elasticsearch.search.builder.SearchSourceBuilder;
import org.elasticsearch.search.fetch.subphase.highlight.HighlightBuilder;
import org.elasticsearch.transport.client.PreBuiltTransportClient;
import org.locationtech.spatial4j.context.SpatialContext;
import org.locationtech.spatial4j.context.SpatialContextFactory;
import org.locationtech.spatial4j.distance.DistanceUtils;
import org.locationtech.spatial4j.io.GeohashUtils;
import org.locationtech.spatial4j.shape.Point;
import org.locationtech.spatial4j.shape.Shape;
import org.slf4j.Logger;
import org.slf4j.LoggerFactory;
import org.elasticsearch.common.Strings;

import com.google.common.base.Function;
import com.google.common.base.Functions;
import com.google.common.collect.Iterables;

/**
 * Requires an Elasticsearch cluster with the DeleteByQuery plugin.
 * 
 * @see LuceneSail
 */
public class ElasticsearchIndex extends AbstractSearchIndex {

	/**
	 * Set the parameter "indexName=" to specify the index to use.
	 */
	public static final String INDEX_NAME_KEY = "indexName";

	/**
	 * Set the parameter "documentType=" to specify the document type to use. By default, the document type is
	 * "resource".
	 */
	public static final String DOCUMENT_TYPE_KEY = "documentType";

	/**
	 * Set the parameter "transport=" to specify the address of the cluster to use (e.g. localhost:9300).
	 */
	public static final String TRANSPORT_KEY = "transport";

	/**
	 * Set the parameter "waitForStatus=" to configure if {@link #initialize(java.util.Properties) initialization}
	 * should wait for a particular health status. The value can be one of "green" or "yellow". Does not wait by
	 * default.
	 */
	public static final String WAIT_FOR_STATUS_KEY = "waitForStatus";

	/**
	 * Set the parameter "waitForNodes=" to configure if {@link #initialize(java.util.Properties) initialization} should
	 * wait until the specified number of nodes are available. Does not wait by default.
	 */
	public static final String WAIT_FOR_NODES_KEY = "waitForNodes";

	/**
	 * Set the parameter "waitForActiveShards=" to configure if {@link #initialize(java.util.Properties) initialization}
	 * should wait until the specified number of shards to be active. Does not wait by default.
	 */
	public static final String WAIT_FOR_ACTIVE_SHARDS_KEY = "waitForActiveShards";

	/**
	 * Set the parameter "waitForRelocatingShards=" to configure if {@link #initialize(java.util.Properties)
	 * initialization} should wait until the specified number of nodes are relocating. Does not wait by default.
	 * 
	 * @deprecated use {@link #WAIT_FOR_NO_RELOCATING_SHARDS_KEY} in elastic search >= 5.x
	 */
	@Deprecated
	public static final String WAIT_FOR_RELOCATING_SHARDS_KEY = "waitForRelocatingShards";

	/**
	 * Set the parameter "waitForNoRelocatingShards=true|false" to configure if {@link #initialize(java.util.Properties)
	 * initialization} should wait until the are no relocating shards. Defaults to false, meaning the operation does not
	 * wait on there being no more relocating shards. Set to true to wait until the number of relocating shards in the
	 * cluster is 0.
	 */
	public static final String WAIT_FOR_NO_RELOCATING_SHARDS_KEY = "waitForNoRelocatingShards";

	public static final String DEFAULT_INDEX_NAME = "elastic-search-sail";

	public static final String DEFAULT_DOCUMENT_TYPE = "resource";

	public static final String DEFAULT_TRANSPORT = "localhost";

	public static final String DEFAULT_ANALYZER = "standard";

	public static final String ELASTICSEARCH_KEY_PREFIX = "elasticsearch.";

	public static final String PROPERTY_FIELD_PREFIX = "p_";

	public static final String ALL_PROPERTY_FIELDS = "p_*";

	public static final String GEOPOINT_FIELD_PREFIX = "_geopoint_";

	public static final String GEOSHAPE_FIELD_PREFIX = "_geoshape_";

	private final Logger logger = LoggerFactory.getLogger(getClass());

	private volatile TransportClient client;

	private String clusterName;

	private String indexName;

	private String documentType;

	private String analyzer;

	private String queryAnalyzer = "standard";

	private Function<? super String, ? extends SpatialContext> geoContextMapper;

	public ElasticsearchIndex() {
	}

	public String getClusterName() {
		return clusterName;
	}

	public String getIndexName() {
		return indexName;
	}

	public String[] getTypes() {
		return new String[] { documentType };
	}

	@SuppressWarnings("unchecked")
	@Override
	public void initialize(Properties parameters) throws Exception {
		super.initialize(parameters);
		indexName = parameters.getProperty(INDEX_NAME_KEY, DEFAULT_INDEX_NAME);
		documentType = parameters.getProperty(DOCUMENT_TYPE_KEY, DEFAULT_DOCUMENT_TYPE);
		analyzer = parameters.getProperty(LuceneSail.ANALYZER_CLASS_KEY, DEFAULT_ANALYZER);
		// slightly hacky cast to cope with the fact that Properties is
		// Map<Object,Object>
		// even though it is effectively Map<String,String>
		geoContextMapper = createSpatialContextMapper((Map<String, String>) (Map<?, ?>) parameters);

		Settings.Builder settingsBuilder = Settings.builder();
		for (Enumeration<?> iter = parameters.propertyNames(); iter.hasMoreElements();) {
			String propName = (String) iter.nextElement();
			if (propName.startsWith(ELASTICSEARCH_KEY_PREFIX)) {
				String esName = propName.substring(ELASTICSEARCH_KEY_PREFIX.length());
				settingsBuilder.put(esName, parameters.getProperty(propName));
			}
		}

		client = new PreBuiltTransportClient(settingsBuilder.build());
		String transport = parameters.getProperty(TRANSPORT_KEY, DEFAULT_TRANSPORT);
		for (String addrStr : transport.split(",")) {
			TransportAddress addr;
			if (addrStr.startsWith("local[")) {
				String id = addrStr.substring("local[".length(), addrStr.length() - 1);
<<<<<<< HEAD
				//addr = new LocalTransportAddress(id);
				throw new UnsupportedOperationException("Local Transport Address no longer supported");
			}
			else {
=======
				addr = new LocalTransportAddress(id);
			} else {
>>>>>>> c27425a2
				String host;
				int port;
				String[] hostPort = addrStr.split(":");
				host = hostPort[0];
				if (hostPort.length > 1) {
					port = Integer.parseInt(hostPort[1]);
				} else {
					port = 9300;
				}
				addr = new TransportAddress(InetAddress.getByName(host), port);
			}
			client.addTransportAddress(addr);
		}
		clusterName = client.settings().get("cluster.name");

		boolean exists = client.admin().indices().prepareExists(indexName).execute().actionGet().isExists();
		if (!exists) {
			createIndex();
		}

		logger.info("Field mappings:\n{}", getMappings());

		ClusterHealthRequestBuilder healthReqBuilder = client.admin().cluster().prepareHealth(indexName);
		String waitForStatus = parameters.getProperty(WAIT_FOR_STATUS_KEY);
		if ("green".equals(waitForStatus)) {
			healthReqBuilder.setWaitForGreenStatus();
		} else if ("yellow".equals(waitForStatus)) {
			healthReqBuilder.setWaitForYellowStatus();
		}
		String waitForNodes = parameters.getProperty(WAIT_FOR_NODES_KEY);
		if (waitForNodes != null) {
			healthReqBuilder.setWaitForNodes(waitForNodes);
		}
		String waitForActiveShards = parameters.getProperty(WAIT_FOR_ACTIVE_SHARDS_KEY);
		if (waitForActiveShards != null) {
			healthReqBuilder.setWaitForActiveShards(Integer.parseInt(waitForActiveShards));
		}
		String waitForRelocatingShards = parameters.getProperty(WAIT_FOR_RELOCATING_SHARDS_KEY);
		if (waitForRelocatingShards != null) {
			logger.warn("Property " + WAIT_FOR_RELOCATING_SHARDS_KEY + " no longer supported. Use "
					+ WAIT_FOR_NO_RELOCATING_SHARDS_KEY + " instead");
		}
		String waitForNoRelocatingShards = parameters.getProperty(WAIT_FOR_NO_RELOCATING_SHARDS_KEY);
		if (waitForNoRelocatingShards != null) {
			healthReqBuilder.setWaitForNoRelocatingShards(Boolean.parseBoolean(waitForNoRelocatingShards));
		}
		ClusterHealthResponse healthResponse = healthReqBuilder.execute().actionGet();
		logger.info("Cluster health: {}", healthResponse.getStatus());
		logger.info("Cluster nodes: {} (data {})", healthResponse.getNumberOfNodes(),
				healthResponse.getNumberOfDataNodes());
		ClusterIndexHealth indexHealth = healthResponse.getIndices().get(indexName);
		logger.info("Index health: {}", indexHealth.getStatus());
		logger.info("Index shards: {} (active {} [primary {}], initializing {}, unassigned {}, relocating {})",
				indexHealth.getNumberOfShards(), indexHealth.getActiveShards(), indexHealth.getActivePrimaryShards(),
				indexHealth.getInitializingShards(), indexHealth.getUnassignedShards(),
				indexHealth.getRelocatingShards());
	}

	protected Function<? super String, ? extends SpatialContext> createSpatialContextMapper(
			Map<String, String> parameters) {
		// this should really be based on the schema
		ClassLoader classLoader = Thread.currentThread().getContextClassLoader();
		SpatialContext geoContext = SpatialContextFactory.makeSpatialContext(parameters, classLoader);
		return Functions.constant(geoContext);
	}

	public Map<String, Object> getMappings() throws IOException {
		ImmutableOpenMap<String, ImmutableOpenMap<String, MappingMetaData>> indexMappings = client.admin()
				.indices()
				.prepareGetMappings(indexName)
				.setTypes(documentType)
				.execute()
				.actionGet()
				.getMappings();
		ImmutableOpenMap<String, MappingMetaData> typeMappings = indexMappings.get(indexName);
		MappingMetaData mappings = typeMappings.get(documentType);
		return mappings.sourceAsMap();
	}

<<<<<<< HEAD
	private void createIndex()
		throws IOException
	{
		try (XContentBuilder xContentBuilder = XContentFactory
			.jsonBuilder()
			.startObject()
			.field("index.query.default_field", SearchFields.TEXT_FIELD_NAME)
			.startObject("analysis")
			.startObject("analyzer")
			.startObject("default")
			.field("type", analyzer)
			.endObject()
			.endObject()
			.endObject()
			.endObject()) {

			doAcknowledgedRequest(client.admin().indices().prepareCreate(indexName)
				.setSettings(Settings.builder().loadFromSource(Strings.toString(xContentBuilder), XContentType.JSON)));
		}


		// use _source instead of explicit stored = true
		XContentBuilder typeMapping = XContentFactory.jsonBuilder();
		typeMapping.startObject().startObject(documentType).startObject("properties");
		typeMapping.startObject(SearchFields.CONTEXT_FIELD_NAME).field("type", "keyword").field("index",
				true).field("copy_to", "_all").endObject();
		typeMapping.startObject(SearchFields.URI_FIELD_NAME).field("type", "keyword").field("index",
				true).field("copy_to", "_all").endObject();
		typeMapping.startObject(SearchFields.TEXT_FIELD_NAME).field("type", "text").field("index",
				true).field("copy_to", "_all").endObject();
		for (String wktField : wktFields) {
			typeMapping.startObject(toGeoPointFieldName(wktField)).field("type", "geo_point").endObject();
			if (supportsShapes(wktField)) {
				typeMapping.startObject(toGeoShapeFieldName(wktField)).field("type",
						"geo_shape").field("copy_to", "_all").endObject();
=======
	private void createIndex() throws IOException {
		String settings = XContentFactory.jsonBuilder()
				.startObject()
				.field("index.query.default_field", SearchFields.TEXT_FIELD_NAME)
				.startObject("analysis")
				.startObject("analyzer")
				.startObject("default")
				.field("type", analyzer)
				.endObject()
				.endObject()
				.endObject()
				.endObject()
				.string();

		doAcknowledgedRequest(client.admin()
				.indices()
				.prepareCreate(indexName)
				.setSettings(Settings.builder().loadFromSource(settings)));

		// use _source instead of explicit stored = true
		XContentBuilder typeMapping = XContentFactory.jsonBuilder();
		typeMapping.startObject()
				.startObject(documentType)
				.startObject("_all")
				.field("enabled", false)
				.endObject()
				.startObject("properties");
		typeMapping.startObject(SearchFields.CONTEXT_FIELD_NAME)
				.field("type", "string")
				.field("index", "not_analyzed")
				.endObject();
		typeMapping.startObject(SearchFields.URI_FIELD_NAME)
				.field("type", "string")
				.field("index", "not_analyzed")
				.endObject();
		typeMapping.startObject(SearchFields.TEXT_FIELD_NAME)
				.field("type", "string")
				.field("index", "analyzed")
				.endObject();
		for (String wktField : wktFields) {
			typeMapping.startObject(toGeoPointFieldName(wktField)).field("type", "geo_point").endObject();
			if (supportsShapes(wktField)) {
				typeMapping.startObject(toGeoShapeFieldName(wktField)).field("type", "geo_shape").endObject();
>>>>>>> c27425a2
			}
		}
		typeMapping.endObject().endObject().endObject();

		doAcknowledgedRequest(
				client.admin().indices().preparePutMapping(indexName).setType(documentType).setSource(typeMapping));
	}

	private boolean supportsShapes(String field) {
		SpatialContext geoContext = geoContextMapper.apply(field);
		try {
			geoContext.readShapeFromWkt("POLYGON ((0 0, 1 0, 1 1, 0 1, 0 0))");
			return true;
		} catch (ParseException e) {
			return false;
		}
	}

	@Override
	protected SpatialContext getSpatialContext(String property) {
		return geoContextMapper.apply(property);
	}

	@Override
	public void shutDown() throws IOException {
		Client toCloseClient = client;
		client = null;
		if (toCloseClient != null) {
			toCloseClient.close();
		}
	}

	// //////////////////////////////// Methods for updating the index

	/**
	 * Returns a Document representing the specified document ID (combination of resource and context), or null when no
	 * such Document exists yet.
	 */
	@Override
	protected SearchDocument getDocument(String id) throws IOException {
		GetResponse response = client.prepareGet(indexName, documentType, id).execute().actionGet();
		if (response.isExists()) {
			return new ElasticsearchDocument(response.getId(), response.getType(), response.getIndex(),
					response.getVersion(), response.getSource(), geoContextMapper);
		}
		// no such Document
		return null;
	}

	@Override
	protected Iterable<? extends SearchDocument> getDocuments(String resourceId) throws IOException {
		SearchHits hits = getDocuments(QueryBuilders.termQuery(SearchFields.URI_FIELD_NAME, resourceId));
		return Iterables.transform(hits, new Function<SearchHit, SearchDocument>() {

			@Override
			public SearchDocument apply(SearchHit hit) {
				return new ElasticsearchDocument(hit, geoContextMapper);
			}
		});
	}

	@Override
	protected SearchDocument newDocument(String id, String resourceId, String context) {
		return new ElasticsearchDocument(id, documentType, indexName, resourceId, context, geoContextMapper);
	}

	@Override
	protected SearchDocument copyDocument(SearchDocument doc) {
		ElasticsearchDocument esDoc = (ElasticsearchDocument) doc;
		Map<String, Object> source = esDoc.getSource();
		Map<String, Object> newDocument = new HashMap<>(source);
		return new ElasticsearchDocument(esDoc.getId(), esDoc.getType(), esDoc.getIndex(), esDoc.getVersion(),
				newDocument, geoContextMapper);
	}

	@Override
	protected void addDocument(SearchDocument doc) throws IOException {
		ElasticsearchDocument esDoc = (ElasticsearchDocument) doc;
		doIndexRequest(
				client.prepareIndex(esDoc.getIndex(), esDoc.getType(), esDoc.getId()).setSource(esDoc.getSource()));
	}

	@Override
	protected void updateDocument(SearchDocument doc) throws IOException {
		ElasticsearchDocument esDoc = (ElasticsearchDocument) doc;
		doUpdateRequest(client.prepareUpdate(esDoc.getIndex(), esDoc.getType(), esDoc.getId())
				.setVersion(esDoc.getVersion())
				.setDoc(esDoc.getSource()));
	}

	@Override
	protected void deleteDocument(SearchDocument doc) throws IOException {
		ElasticsearchDocument esDoc = (ElasticsearchDocument) doc;
		client.prepareDelete(esDoc.getIndex(), esDoc.getType(), esDoc.getId())
				.setVersion(esDoc.getVersion())
				.execute()
				.actionGet();
	}

	@Override
	protected BulkUpdater newBulkUpdate() {
		return new ElasticsearchBulkUpdater(client);
	}

	/**
	 * Returns a list of Documents representing the specified Resource (empty when no such Document exists yet). Each
	 * document represent a set of statements with the specified Resource as a subject, which are stored in a specific
	 * context
	 */
	private SearchHits getDocuments(QueryBuilder query) throws IOException {
		return search(client.prepareSearch(), query);
	}

	/**
	 * Returns a Document representing the specified Resource & Context combination, or null when no such Document
	 * exists yet.
	 */
	public SearchDocument getDocument(Resource subject, Resource context) throws IOException {
		// fetch the Document representing this Resource
		String resourceId = SearchFields.getResourceID(subject);
		String contextId = SearchFields.getContextID(context);
		return getDocument(SearchFields.formIdString(resourceId, contextId));
	}

	/**
	 * Returns a list of Documents representing the specified Resource (empty when no such Document exists yet). Each
	 * document represent a set of statements with the specified Resource as a subject, which are stored in a specific
	 * context
	 */
	public Iterable<? extends SearchDocument> getDocuments(Resource subject) throws IOException {
		String resourceId = SearchFields.getResourceID(subject);
		return getDocuments(resourceId);
	}

	/**
	 * Filters the given list of fields, retaining all property fields.
	 */
	public static Set<String> getPropertyFields(Set<String> fields) {
		Set<String> result = new HashSet<>(fields.size());
		for (String field : fields) {
			if (SearchFields.isPropertyField(field))
				result.add(field);
		}
		return result;
	}

	@Override
	public void begin() throws IOException {
	}

	@Override
	public void commit() throws IOException {
		client.admin().indices().prepareRefresh(indexName).execute().actionGet();
	}

	@Override
	public void rollback() throws IOException {
	}

	@Override
	public void beginReading() throws IOException {
	}

	@Override
	public void endReading() throws IOException {
	}

	// //////////////////////////////// Methods for querying the index

	/**
	 * Parse the passed query. To be removed, no longer used.
	 * 
	 * @param query string
	 * @return the parsed query
	 * @throws ParseException when the parsing brakes
	 */
	@Override
	@Deprecated
	protected SearchQuery parseQuery(String query, IRI propertyURI) throws MalformedQueryException {
		QueryBuilder qb = prepareQuery(propertyURI, QueryBuilders.queryStringQuery(query));
		return new ElasticsearchQuery(client.prepareSearch(), qb, this);
	}

	/**
	 * Parse the passed query.
	 * 
	 * @param query string
	 * @return the parsed query
	 * @throws ParseException when the parsing brakes
	 */
	@Override
	protected Iterable<? extends DocumentScore> query(Resource subject, String query, IRI propertyURI,
			boolean highlight) throws MalformedQueryException, IOException {
		QueryBuilder qb = prepareQuery(propertyURI, QueryBuilders.queryStringQuery(query));
		SearchRequestBuilder request = client.prepareSearch();
		if (highlight) {
			HighlightBuilder hb = new HighlightBuilder();
			String field;
			if (propertyURI != null) {
				field = toPropertyFieldName(SearchFields.getPropertyField(propertyURI));
			} else {
				field = ALL_PROPERTY_FIELDS;
				hb.requireFieldMatch(false);
			}
			hb.field(field);
			hb.preTags(SearchFields.HIGHLIGHTER_PRE_TAG);
			hb.postTags(SearchFields.HIGHLIGHTER_POST_TAG);
			// Elastic Search doesn't really have the same support for fragments as
			// Lucene.
			// So, we have to get back the whole highlighted value (comma-separated
			// if it is a list)
			// and then post-process it into fragments ourselves.
			hb.numOfFragments(0);
			request.highlighter(hb);
		}

		SearchHits hits;
		if (subject != null) {
			hits = search(subject, request, qb);
		} else {
			hits = search(request, qb);
		}
		return Iterables.transform(hits, new Function<SearchHit, DocumentScore>() {

			@Override
			public DocumentScore apply(SearchHit hit) {
				return new ElasticsearchDocumentScore(hit, geoContextMapper);
			}
		});
	}

	// /**
	// * Parses an id-string used for a context filed (a serialized resource)
	// back to a resource.
	// * <b>CAN RETURN NULL</b>
	// * Inverse method of {@link #getResourceID(Resource)}
	// * @param idString
	// * @return null if the passed idString was the {@link #CONTEXT_NULL}
	// constant
	// */
	// private Resource getContextResource(String idString) {
	// if (CONTEXT_NULL.equals(idString))
	// return null;
	// else
	// return getResource(idString);
	// }

	/**
	 * Evaluates the given query only for the given resource.
	 */
	public SearchHits search(Resource resource, SearchRequestBuilder request, QueryBuilder query) {
		// rewrite the query
		QueryBuilder idQuery = QueryBuilders.termQuery(SearchFields.URI_FIELD_NAME,
				SearchFields.getResourceID(resource));
		QueryBuilder combinedQuery = QueryBuilders.boolQuery().must(idQuery).must(query);
		return search(request, combinedQuery);
	}

	@Override
	protected Iterable<? extends DocumentDistance> geoQuery(final IRI geoProperty, Point p, final IRI units,
			double distance, String distanceVar, Var contextVar) throws MalformedQueryException, IOException {
		double unitDist;
		final DistanceUnit unit;
		if (GEOF.UOM_METRE.equals(units)) {
			unit = DistanceUnit.METERS;
			unitDist = distance;
		} else if (GEOF.UOM_DEGREE.equals(units)) {
			unit = DistanceUnit.KILOMETERS;
			unitDist = unit.getDistancePerDegree() * distance;
		} else if (GEOF.UOM_RADIAN.equals(units)) {
			unit = DistanceUnit.KILOMETERS;
			unitDist = DistanceUtils.radians2Dist(distance, DistanceUtils.EARTH_MEAN_RADIUS_KM);
		} else if (GEOF.UOM_UNITY.equals(units)) {
			unit = DistanceUnit.KILOMETERS;
			unitDist = distance * Math.PI * DistanceUtils.EARTH_MEAN_RADIUS_KM;
		} else {
			throw new MalformedQueryException("Unsupported units: " + units);
		}

		double lat = p.getY();
		double lon = p.getX();
		final String fieldName = toGeoPointFieldName(SearchFields.getPropertyField(geoProperty));
		QueryBuilder qb = QueryBuilders.functionScoreQuery(
			QueryBuilders.geoDistanceQuery(fieldName).point(lat, lon).distance(unitDist, unit),
			ScoreFunctionBuilders.linearDecayFunction(fieldName, GeohashUtils.encodeLatLon(lat, lon), new DistanceUnit.Distance(unitDist, unit).toString())
		);
		if (contextVar != null) {
			qb = addContextTerm(qb, (Resource) contextVar.getValue());
		}

		SearchRequestBuilder request = client.prepareSearch();
		SearchHits hits = search(request, qb);
		final GeoPoint srcPoint = new GeoPoint(lat, lon);
<<<<<<< HEAD
		return Iterables.transform(
			hits,
			(Function<SearchHit, DocumentDistance>) hit -> {
=======
		return Iterables.transform(hits, new Function<SearchHit, DocumentDistance>() {

			@Override
			public DocumentDistance apply(SearchHit hit) {
>>>>>>> c27425a2
				return new ElasticsearchDocumentDistance(hit, geoContextMapper, fieldName, units, srcPoint, unit);
			}
		);
	}

	private QueryBuilder addContextTerm(QueryBuilder qb, Resource ctx) {
		BoolQueryBuilder combinedQuery = QueryBuilders.boolQuery();
		QueryBuilder idQuery = QueryBuilders.termQuery(SearchFields.CONTEXT_FIELD_NAME, SearchFields.getContextID(ctx));
		if (ctx != null) {
			// the specified named graph
			combinedQuery.must(idQuery);
		} else {
			// not the unnamed graph
			combinedQuery.mustNot(idQuery);
		}
		combinedQuery.must(qb);
		return combinedQuery;
	}

	@Override
	protected Iterable<? extends DocumentResult> geoRelationQuery(String relation, IRI geoProperty, Shape shape,
			Var contextVar) throws MalformedQueryException, IOException {
		ShapeRelation spatialOp = toSpatialOp(relation);
		if (spatialOp == null) {
			return null;
		}
		final String fieldName = toGeoShapeFieldName(SearchFields.getPropertyField(geoProperty));
		GeoShapeQueryBuilder fb = QueryBuilders.geoShapeQuery(fieldName,
				ElasticsearchSpatialSupport.getSpatialSupport().toShapeBuilder(shape));
		fb.relation(spatialOp);
		QueryBuilder qb = QueryBuilders.matchAllQuery();
		if (contextVar != null) {
			qb = addContextTerm(qb, (Resource) contextVar.getValue());
		}

		SearchRequestBuilder request = client.prepareSearch();
		SearchHits hits = search(request, QueryBuilders.boolQuery().must(qb).filter(fb));
		return Iterables.transform(hits, new Function<SearchHit, DocumentResult>() {

			@Override
			public DocumentResult apply(SearchHit hit) {
				return new ElasticsearchDocumentResult(hit, geoContextMapper);
			}
		});
	}

	private ShapeRelation toSpatialOp(String relation) {
		if (GEOF.SF_INTERSECTS.stringValue().equals(relation)) {
			return ShapeRelation.INTERSECTS;
		}
		if (GEOF.SF_DISJOINT.stringValue().equals(relation)) {
			return ShapeRelation.DISJOINT;
		}
		if (GEOF.EH_COVERED_BY.stringValue().equals(relation)) {
			return ShapeRelation.WITHIN;
		}
		return null;
	}

	/**
	 * Evaluates the given query and returns the results as a TopDocs instance.
	 */
	public SearchHits search(SearchRequestBuilder request, QueryBuilder query) {
		String[] types = getTypes();
		int nDocs;
		if (maxDocs > 0) {
			nDocs = maxDocs;
		} else {
			long docCount = client.prepareSearch(indexName)
					.setTypes(types)
					.setSource(new SearchSourceBuilder().size(0).query(query))
					.get()
					.getHits()
					.getTotalHits();
			nDocs = Math.max((int) Math.min(docCount, Integer.MAX_VALUE), 1);
		}
		SearchResponse response = request.setIndices(indexName)
				.setTypes(types)
				.setVersion(true)
				.setQuery(query)
				.setSize(nDocs)
				.execute()
				.actionGet();
		return response.getHits();
	}

	private QueryStringQueryBuilder prepareQuery(IRI propertyURI, QueryStringQueryBuilder query) {
		// check out which query parser to use, based on the given property URI
		if (propertyURI == null)
			// if we have no property given, we create a default query parser which
			// has the TEXT_FIELD_NAME as the default field
			query.defaultField(SearchFields.TEXT_FIELD_NAME).analyzer(queryAnalyzer);
		else
			// otherwise we create a query parser that has the given property as
			// the default field
			query.defaultField(toPropertyFieldName(SearchFields.getPropertyField(propertyURI))).analyzer(queryAnalyzer);
		return query;
	}

	/**
	 * @param contexts
<<<<<<< HEAD
=======
	 * @param sail     - the underlying native sail where to read the missing triples from after deletion
>>>>>>> c27425a2
	 * @throws SailException
	 */
	@Override
	public synchronized void clearContexts(Resource... contexts) throws IOException {

		// logger.warn("Clearing contexts operation did not change the index: contexts are not indexed at the moment");

		logger.debug("deleting contexts: {}", Arrays.toString(contexts));
		// these resources have to be read from the underlying rdf store
		// and their triples have to be added to the luceneindex after deletion of
		// documents
		// HashSet<Resource> resourcesToUpdate = new HashSet<Resource>();

		// remove all contexts passed
		for (Resource context : contexts) {
			// attention: context can be NULL!
			String contextString = SearchFields.getContextID(context);
			// IndexReader reader = getIndexReader();

			// now check all documents, and remember the URI of the resources
			// that were in multiple contexts
			// TermDocs termDocs = reader.termDocs(contextTerm);
			// try {
			// while (termDocs.next()) {
			// Document document = readDocument(reader, termDocs.doc());
			// // does this document have any other contexts?
			// Field[] fields = document.getFields(CONTEXT_FIELD_NAME);
			// for (Field f : fields)
			// {
			// if
			// (!contextString.equals(f.stringValue())&&!f.stringValue().equals("null"))
			// // there is another context
			// {
			// logger.debug("test new contexts: {}", f.stringValue());
			// // is it in the also contexts (lucky us if it is)
			// Resource otherContextOfDocument =
			// getContextResource(f.stringValue()); // can return null
			// boolean isAlsoDeleted = false;
			// for (Resource c: contexts){
			// if (c==null) {
			// if (otherContextOfDocument == null)
			// isAlsoDeleted = true;
			// } else
			// if (c.equals(otherContextOfDocument))
			// isAlsoDeleted = true;
			// }
			// // the otherContextOfDocument is now eihter marked for deletion or
			// not
			// if (!isAlsoDeleted) {
			// // get ID of document
			// Resource r = getResource(document);
			// resourcesToUpdate.add(r);
			// }
			// }
			// }
			// }
			// } finally {
			// termDocs.close();
			// }

			// now delete all documents from the deleted context
			DeleteByQueryAction.INSTANCE.newRequestBuilder(client)
					.source(indexName)
					.filter(QueryBuilders.termQuery(SearchFields.CONTEXT_FIELD_NAME, contextString))
					.get();
		}

		// now add those again, that had other contexts also.
		// SailConnection con = sail.getConnection();
		// try {
		// // for each resource, add all
		// for (Resource resource : resourcesToUpdate) {
		// logger.debug("re-adding resource {}", resource);
		// ArrayList<Statement> toAdd = new ArrayList<Statement>();
		// CloseableIteration<? extends Statement, SailException> it =
		// con.getStatements(resource, null, null, false);
		// while (it.hasNext()) {
		// Statement s = it.next();
		// toAdd.add(s);
		// }
		// addDocument(resource, toAdd);
		// }
		// } finally {
		// con.close();
		// }

	}

	/**
	 * 
	 */
	@Override
	public synchronized void clear() throws IOException {
		doAcknowledgedRequest(client.admin().indices().prepareDelete(indexName));
		createIndex();
	}

	static String toPropertyFieldName(String prop) {
		return PROPERTY_FIELD_PREFIX + encodeFieldName(prop);
	}

	static String toPropertyName(String field) {
		return decodeFieldName(field.substring(PROPERTY_FIELD_PREFIX.length()));
	}

	static String toGeoPointFieldName(String prop) {
		return GEOPOINT_FIELD_PREFIX + encodeFieldName(prop);
	}

	static String toGeoShapeFieldName(String prop) {
		return GEOSHAPE_FIELD_PREFIX + encodeFieldName(prop);
	}

	static String encodeFieldName(String s) {
		return s.replace('.', '^');
	}

	static String decodeFieldName(String s) {
		return s.replace('^', '.');
	}

	private static void doAcknowledgedRequest(ActionRequestBuilder<?, ? extends AcknowledgedResponse, ?> request)
			throws IOException {
		boolean ok = request.execute().actionGet().isAcknowledged();
		if (!ok) {
			throw new IOException("Request not acknowledged: " + request.get().getClass().getName());
		}
	}

	private static long doIndexRequest(ActionRequestBuilder<?, ? extends IndexResponse, ?> request) throws IOException {
		IndexResponse response = request.execute().actionGet();
		boolean ok = response.status().equals(RestStatus.CREATED);
		if (!ok) {
			throw new IOException("Document not created: " + request.get().getClass().getName());
		}
		return response.getVersion();
	}

	private static long doUpdateRequest(ActionRequestBuilder<?, ? extends UpdateResponse, ?> request)
			throws IOException {
		UpdateResponse response = request.execute().actionGet();
		boolean isUpsert = response.status().equals(RestStatus.CREATED);
		if (isUpsert) {
			throw new IOException("Unexpected upsert: " + request.get().getClass().getName());
		}
		return response.getVersion();
	}
}<|MERGE_RESOLUTION|>--- conflicted
+++ resolved
@@ -217,15 +217,10 @@
 			TransportAddress addr;
 			if (addrStr.startsWith("local[")) {
 				String id = addrStr.substring("local[".length(), addrStr.length() - 1);
-<<<<<<< HEAD
 				//addr = new LocalTransportAddress(id);
 				throw new UnsupportedOperationException("Local Transport Address no longer supported");
 			}
 			else {
-=======
-				addr = new LocalTransportAddress(id);
-			} else {
->>>>>>> c27425a2
 				String host;
 				int port;
 				String[] hostPort = addrStr.split(":");
@@ -305,7 +300,6 @@
 		return mappings.sourceAsMap();
 	}
 
-<<<<<<< HEAD
 	private void createIndex()
 		throws IOException
 	{
@@ -341,51 +335,6 @@
 			if (supportsShapes(wktField)) {
 				typeMapping.startObject(toGeoShapeFieldName(wktField)).field("type",
 						"geo_shape").field("copy_to", "_all").endObject();
-=======
-	private void createIndex() throws IOException {
-		String settings = XContentFactory.jsonBuilder()
-				.startObject()
-				.field("index.query.default_field", SearchFields.TEXT_FIELD_NAME)
-				.startObject("analysis")
-				.startObject("analyzer")
-				.startObject("default")
-				.field("type", analyzer)
-				.endObject()
-				.endObject()
-				.endObject()
-				.endObject()
-				.string();
-
-		doAcknowledgedRequest(client.admin()
-				.indices()
-				.prepareCreate(indexName)
-				.setSettings(Settings.builder().loadFromSource(settings)));
-
-		// use _source instead of explicit stored = true
-		XContentBuilder typeMapping = XContentFactory.jsonBuilder();
-		typeMapping.startObject()
-				.startObject(documentType)
-				.startObject("_all")
-				.field("enabled", false)
-				.endObject()
-				.startObject("properties");
-		typeMapping.startObject(SearchFields.CONTEXT_FIELD_NAME)
-				.field("type", "string")
-				.field("index", "not_analyzed")
-				.endObject();
-		typeMapping.startObject(SearchFields.URI_FIELD_NAME)
-				.field("type", "string")
-				.field("index", "not_analyzed")
-				.endObject();
-		typeMapping.startObject(SearchFields.TEXT_FIELD_NAME)
-				.field("type", "string")
-				.field("index", "analyzed")
-				.endObject();
-		for (String wktField : wktFields) {
-			typeMapping.startObject(toGeoPointFieldName(wktField)).field("type", "geo_point").endObject();
-			if (supportsShapes(wktField)) {
-				typeMapping.startObject(toGeoShapeFieldName(wktField)).field("type", "geo_shape").endObject();
->>>>>>> c27425a2
 			}
 		}
 		typeMapping.endObject().endObject().endObject();
@@ -679,16 +628,9 @@
 		SearchRequestBuilder request = client.prepareSearch();
 		SearchHits hits = search(request, qb);
 		final GeoPoint srcPoint = new GeoPoint(lat, lon);
-<<<<<<< HEAD
 		return Iterables.transform(
 			hits,
 			(Function<SearchHit, DocumentDistance>) hit -> {
-=======
-		return Iterables.transform(hits, new Function<SearchHit, DocumentDistance>() {
-
-			@Override
-			public DocumentDistance apply(SearchHit hit) {
->>>>>>> c27425a2
 				return new ElasticsearchDocumentDistance(hit, geoContextMapper, fieldName, units, srcPoint, unit);
 			}
 		);
@@ -790,10 +732,6 @@
 
 	/**
 	 * @param contexts
-<<<<<<< HEAD
-=======
-	 * @param sail     - the underlying native sail where to read the missing triples from after deletion
->>>>>>> c27425a2
 	 * @throws SailException
 	 */
 	@Override
